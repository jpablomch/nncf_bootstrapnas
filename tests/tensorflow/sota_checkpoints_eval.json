--- conflicted
+++ resolved
@@ -119,13 +119,9 @@
                     "metric_type": "Acc@1",
                     "model_description": "MobileNet V3 (Small)",
                     "compression_description": "INT8 (per-channel symmetric for weights, per-tensor asymmetric half-range for activations)",
-<<<<<<< HEAD
-                    "diff_target_min": -0.15,
-=======
                     "diff_target_tf_min": -0.15,
                     "diff_target_tf_max": 0.15,
                     "diff_target_ov_min": -0.06,
->>>>>>> 59a6a401
                     "target_tf": 67.66,
                     "target_ov": 67.74
                 },
@@ -137,11 +133,8 @@
                     "metric_type": "Acc@1",
                     "model_description": "MobileNet V3 (Small)",
                     "compression_description": "INT8 (per-channel symmetric for weights, per-tensor asymmetric half-range for activations) + Sparsity 42% (Magnitude)",
-<<<<<<< HEAD
-=======
-                    "diff_target_tf_min": -0.15,
-                    "diff_target_tf_max": 0.15,
->>>>>>> 59a6a401
+                    "diff_target_tf_min": -0.15,
+                    "diff_target_tf_max": 0.15,
                     "target_tf": 67.69,
                     "target_ov": 67.68
                 },
@@ -160,13 +153,9 @@
                     "metric_type": "Acc@1",
                     "model_description": "MobileNet V3 (Large)",
                     "compression_description": "INT8 (per-channel symmetric for weights, per-tensor asymmetric half-range for activations)",
-<<<<<<< HEAD
-                    "diff_target_min": -0.15,
-=======
                     "diff_target_tf_min": -0.15,
                     "diff_target_tf_max": 0.15,
                     "diff_target_ov_min": -0.09,
->>>>>>> 59a6a401
                     "target_tf": 74.91,
                     "target_ov": 74.96
                 },
@@ -178,12 +167,9 @@
                     "metric_type": "Acc@1",
                     "model_description": "MobileNet V3 (Large)",
                     "compression_description": "INT8 (per-channel symmetric for weights, per-tensor asymmetric half-range for activations) + Sparsity 42% (RB)",
-<<<<<<< HEAD
-=======
                     "diff_target_tf_min": -0.15,
                     "diff_target_tf_max": 0.15,
                     "diff_target_ov_max": 0.04,
->>>>>>> 59a6a401
                     "target_tf": 75.23,
                     "target_ov": 75.02
                 },
@@ -202,12 +188,8 @@
                     "metric_type": "Acc@1",
                     "model_description": "ResNet-50",
                     "compression_description": "INT8",
-<<<<<<< HEAD
-                    "diff_target_max": 0.15,
-=======
-                    "diff_target_tf_min": -0.15,
-                    "diff_target_tf_max": 0.15,
->>>>>>> 59a6a401
+                    "diff_target_tf_min": -0.15,
+                    "diff_target_tf_max": 0.15,
                     "target_tf": 74.99,
                     "target_ov": 74.99
                 },
@@ -252,11 +234,8 @@
                     "metric_type": "Acc@1",
                     "model_description": "ResNet-50",
                     "compression_description": "INT8 (per-tensor symmetric for weights, per-tensor asymmetric half-range for activations) + Filter pruning, 40%, geometric median criterion",
-<<<<<<< HEAD
-=======
-                    "diff_target_tf_min": -0.15,
-                    "diff_target_tf_max": 0.15,
->>>>>>> 59a6a401
+                    "diff_target_tf_min": -0.15,
+                    "diff_target_tf_max": 0.15,
                     "target_tf": 75.06,
                     "target_ov": 75.00
                 }
@@ -288,12 +267,8 @@
                     "model_description": "RetinaNet",
                     "compression_description": "INT8 (per-tensor symmetric for weights, per-tensor asymmetric half-range for activations)",
                     "batch_per_gpu": 15,
-<<<<<<< HEAD
-                    "diff_target_max": 0.15,
-=======
-                    "diff_target_tf_min": -0.15,
-                    "diff_target_tf_max": 0.15,
->>>>>>> 59a6a401
+                    "diff_target_tf_min": -0.15,
+                    "diff_target_tf_max": 0.15,
                     "target_tf": 33.19,
                     "target_ov": 33.23
                 },
@@ -352,14 +327,9 @@
                     "model_description": "YOLO v4",
                     "compression_description": "INT8 (per-channel symmetric for weights, per-tensor asymmetric half-range for activations)",
                     "batch_per_gpu": 15,
-<<<<<<< HEAD
-                    "diff_target_max": 0.15,
-                    "diff_target_min": -0.15,
-=======
                     "diff_target_tf_min": -0.15,
                     "diff_target_tf_max": 0.15,
                     "diff_target_ov_max": 0.07,
->>>>>>> 59a6a401
                     "target_tf": 46.2,
                     "target_ov": 47.78
                 },
@@ -372,13 +342,8 @@
                     "model_description": "YOLO v4",
                     "compression_description": "Magnitude sparsity, 50%",
                     "batch_per_gpu": 15,
-<<<<<<< HEAD
-                    "diff_target_max": 0.15,
-                    "diff_target_min": -0.15,
-=======
-                    "diff_target_tf_min": -0.15,
-                    "diff_target_tf_max": 0.15,
->>>>>>> 59a6a401
+                    "diff_target_tf_min": -0.15,
+                    "diff_target_tf_max": 0.15,
                     "target_tf": 46.49,
                     "target_ov": 48.08
                 }
