--- conflicted
+++ resolved
@@ -80,13 +80,8 @@
     batch: Optional[int]
     diff_fp32_min: float
     diff_fp32_max: float
-<<<<<<< HEAD
-    diff_target_pt_min: float
-    diff_target_pt_max: float
-=======
     diff_target_tf_min: float
     diff_target_tf_max: float
->>>>>>> 59a6a401
     diff_target_ov_min: float
     diff_target_ov_max: float
     skip_ov: Optional[str]
@@ -165,13 +160,8 @@
                         diff_fp32_max=sample_dict.get("diff_fp32_max", DIFF_FP32_MAX_GLOBAL),
                         diff_target_ov_min=sample_dict.get("diff_target_ov_min", DIFF_TARGET_OV_MIN),
                         diff_target_ov_max=sample_dict.get("diff_target_ov_max", DIFF_TARGET_OV_MAX),
-<<<<<<< HEAD
-                        diff_target_pt_min=sample_dict.get("diff_target_pt_min", DIFF_TARGET_TF_MIN),
-                        diff_target_pt_max=sample_dict.get("diff_target_pt_max", DIFF_TARGET_TF_MAX),
-=======
                         diff_target_tf_min=sample_dict.get("diff_target_tf_min", DIFF_TARGET_TF_MIN),
                         diff_target_tf_max=sample_dict.get("diff_target_tf_max", DIFF_TARGET_TF_MAX),
->>>>>>> 59a6a401
                         skip_ov=sample_dict.get("skip_ov"),
                         xfail_ov=sample_dict.get("xfail_ov"),
                     )
@@ -439,13 +429,8 @@
 
         threshold_errors = self.threshold_check(
             diff_target=diff_target,
-<<<<<<< HEAD
-            diff_target_min=eval_test_struct.diff_target_pt_min,
-            diff_target_max=eval_test_struct.diff_target_pt_max,
-=======
             diff_target_min=eval_test_struct.diff_target_tf_min,
             diff_target_max=eval_test_struct.diff_target_tf_max,
->>>>>>> 59a6a401
             diff_fp32=diff_fp32,
             diff_fp32_min=eval_test_struct.diff_fp32_min,
             diff_fp32_max=eval_test_struct.diff_fp32_max,
