--- conflicted
+++ resolved
@@ -934,8 +934,6 @@
         result = opset.result(node6, name="Result")
         result.get_output_tensor(0).set_names(set(["Result"]))
         model = ov.Model([result], [input_node])
-<<<<<<< HEAD
-=======
         return model
 
 
@@ -1009,5 +1007,4 @@
             result.get_output_tensor(0).set_names(set(["Result"]))
             model = ov.Model(results=[result], parameters=[input_data], name="TestModel")
 
->>>>>>> 59a6a401
         return model