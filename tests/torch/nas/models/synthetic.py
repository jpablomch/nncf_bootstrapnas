# Copyright (c) 2023 Intel Corporation
# Licensed under the Apache License, Version 2.0 (the "License");
# you may not use this file except in compliance with the License.
# You may obtain a copy of the License at
#      http://www.apache.org/licenses/LICENSE-2.0
# Unless required by applicable law or agreed to in writing, software
# distributed under the License is distributed on an "AS IS" BASIS,
# WITHOUT WARRANTIES OR CONDITIONS OF ANY KIND, either express or implied.
# See the License for the specific language governing permissions and
# limitations under the License.
import math
from enum import Enum
from enum import auto

import torch
from torch import Tensor
from torch import nn

from nncf.torch.utils import get_model_device
from tests.torch.helpers import create_conv
from tests.torch.nas.helpers import do_conv2d
from tests.torch.nas.helpers import ref_kernel_transform


class TwoConvModel(nn.Module):
    INPUT_SIZE = [1, 1, 10, 10]

    def __init__(self, in_channels=1, out_channels=3, kernel_size=5, weight_init=1, bias_init=0):
        super().__init__()
        self.conv1 = create_conv(in_channels, out_channels, kernel_size, weight_init, bias_init)
        self.last_conv = create_conv(out_channels, 3, 1)

    def forward(self, x):
        return self.last_conv(self.conv1(x))


class ThreeConvModelMode(Enum):
    ORIGINAL = auto()
    SUPERNET = auto()
    KERNEL_STAGE = auto()
    WIDTH_STAGE = auto()
    DEPTH_STAGE = auto()


class ThreeConvModel(nn.Module):
    #
    #         / ---- \
    # conv1 ->        add -> last_conv
    #         \      /
    #       conv_to_skip
    #
    INPUT_SIZE = [1, 1, 10, 10]

    def __init__(self):
        super().__init__()
        self.conv1 = create_conv(1, 3, 5, bias=False, padding=2)
        self.conv_to_skip = create_conv(3, 3, 1, bias=False)
        self.last_conv = create_conv(3, 1, 1)
        self.mode = ThreeConvModelMode.SUPERNET
        self._forward_fn_per_mode = {
            ThreeConvModelMode.SUPERNET: self.supernet_forward,
            ThreeConvModelMode.WIDTH_STAGE: self.forward_min_subnet_on_width_stage,
            ThreeConvModelMode.KERNEL_STAGE: self.forward_min_subnet_on_kernel_stage,
            ThreeConvModelMode.DEPTH_STAGE: self.forward_min_subnet_on_depth_stage,
        }
        self._transition_matrix = nn.Parameter(torch.eye(3**2))

    def assert_weights_equal(self, model: "ThreeConvModel"):
        params = dict(model.named_parameters())
        for name, ref_param in self.named_parameters():
            if name.endswith("transition_matrix"):
                continue
            param = params[name]
            assert torch.equal(ref_param, param)

    def assert_transition_matrix_equals(self, matrix_to_cmp: Tensor):
        assert torch.equal(self._transition_matrix, matrix_to_cmp)

    def supernet_forward(self, x):
        o1 = self.conv1(x)
        o2 = self.conv_to_skip(o1)
        o3 = o1 + o2
        return self.last_conv(o3)

    def forward_min_subnet_on_kernel_stage(self, x):
        ref_weights = ref_kernel_transform(self.conv1.weight, transition_matrix=self._transition_matrix)
        o1 = do_conv2d(self.conv1, x, padding=1, weight=ref_weights)
        o2 = self.conv_to_skip(o1)
        o3 = o1 + o2
        return self.last_conv(o3)

    def forward_min_subnet_on_depth_stage(self, x):
        ref_weights = ref_kernel_transform(self.conv1.weight, transition_matrix=self._transition_matrix)
        o1 = do_conv2d(self.conv1, x, padding=1, weight=ref_weights)
        o3 = o1 + o1
        return self.last_conv(o3)

    def forward_min_subnet_on_width_stage(self, x):
        # NOTE: though the order of kernel/width operations shouldn't lead to a different result mathematically,
        # there may be a minor floating-point error in the 6th sign
        ref_weights = self.conv1.weight[:1, :, :, :]
        ref_weights = ref_kernel_transform(ref_weights, transition_matrix=self._transition_matrix)
        o1 = do_conv2d(self.conv1, x, padding=1, weight=ref_weights)
        o3 = o1 + o1
        ref_weights_last = self.last_conv.weight[:, :1, :, :]
        ref_bias_last = self.last_conv.bias[:1]
        return do_conv2d(self.last_conv, o3, weight=ref_weights_last, bias=ref_bias_last)

    def forward(self, x):
        fn = self._forward_fn_per_mode[self.mode]
        return fn(x)


class TwoSequentialConvBNTestModel(nn.Module):
    #
    # conv1 -> bn1 -> conv2 -> bn2 -> last_conv
    #
    INPUT_SIZE = [1, 1, 1, 1]
    w1_max = 3
    w2_max = 2
    w2_min = 1
    IMPORTANCE = {
        "TwoSequentialConvBNTestModel/Sequential[all_layers]/NNCFConv2d[0]/conv2d_0":
            torch.Tensor([[[[0.7]]], [[[0.9]]], [[[0.8]]]]),
        "TwoSequentialConvBNTestModel/Sequential[all_layers]/NNCFConv2d[3]/conv2d_0":
            torch.Tensor([[[[0.0]], [[0.8]], [[1.0]]], [[[0.8]], [[0.7]], [[1.0]]]]),
    }

    def __init__(self):
        super().__init__()
        self.conv1 = create_conv(1, 3, 1)
        self.bn1 = nn.BatchNorm2d(3)
        bias = torch.Tensor([self.w1_max, 1, 2])
        weights = bias.reshape(3, 1, 1, 1)
        self.set_params(bias, weights, self.conv1, self.bn1)

        self.conv2 = create_conv(3, 2, 1)
        self.bn2 = nn.BatchNorm2d(2)

        weight = torch.Tensor([[self.w2_min, 2, 0], [self.w2_max, 3, 0]]).reshape(2, 3, 1, 1)
        bias = torch.Tensor([1, self.w2_max])
        self.set_params(bias, weight, self.conv2, self.bn2)

        self.last_conv = create_conv(2, 1, 1)
        self.all_layers = nn.Sequential(
            self.conv1, self.bn1, nn.ReLU(), self.conv2, self.bn2, nn.ReLU(), self.last_conv
        )

    @staticmethod
    def set_params(bias, weight, conv, bn):
        conv.weight.data = weight
        list_params = TwoSequentialConvBNTestModel.get_bias_like_params(bn, conv)
        for param in list_params:
            param.data = bias

    @staticmethod
    def compare_params(bias, weight, conv, bn):
        device = conv.weight.device
        weight.to(device)
        assert torch.equal(conv.weight, weight)
        list_params = TwoSequentialConvBNTestModel.get_bias_like_params(bn, conv)
        for param in list_params:
            param.to(bias.device)
            assert torch.equal(param, bias)

    @staticmethod
    def get_bias_like_params(bn, conv):
        list_params = [conv.bias, bn.weight, bn.bias, bn.running_mean, bn.running_var]
        return list_params

    def check_reorg(self):
        device = next(self.parameters()).device
        ref_bias_1 = torch.Tensor([self.w1_max, 2, 1]).to(device)
        ref_weights_1 = ref_bias_1.reshape(3, 1, 1, 1).to(device)
        ref_bias_2 = torch.Tensor([self.w2_max, 1]).to(device)
        ref_weights_2 = torch.Tensor([[self.w2_max, 0, 3], [self.w2_min, 0, 2]]).reshape(2, 3, 1, 1).to(device)
<<<<<<< HEAD
=======
        TwoSequentialConvBNTestModel.compare_params(ref_bias_1, ref_weights_1, self.conv1, self.bn1)
        TwoSequentialConvBNTestModel.compare_params(ref_bias_2, ref_weights_2, self.conv2, self.bn2)

        last_bias = self.last_conv.bias
        assert torch.equal(self.last_conv.weight, torch.Tensor([2, 2]).reshape(1, 2, 1, 1).to(device))
        assert torch.equal(last_bias, torch.zeros_like(last_bias).to(device))

    def check_custom_external_reorg(self):
        device = next(self.parameters()).device
        ref_bias_1 = torch.Tensor([1, 2, self.w1_max]).to(device)
        ref_weights_1 = ref_bias_1.reshape(3, 1, 1, 1).to(device)
        ref_bias_2 = torch.Tensor([self.w2_max, 1]).to(device)
        ref_weights_2 = torch.Tensor([[3, 0, self.w2_max], [2, 0, self.w2_min]]).reshape(2, 3, 1, 1).to(device)
>>>>>>> a0393ddd
        TwoSequentialConvBNTestModel.compare_params(ref_bias_1, ref_weights_1, self.conv1, self.bn1)
        TwoSequentialConvBNTestModel.compare_params(ref_bias_2, ref_weights_2, self.conv2, self.bn2)

        last_bias = self.last_conv.bias
        assert torch.equal(self.last_conv.weight, torch.Tensor([2, 2]).reshape(1, 2, 1, 1).to(device))
        assert torch.equal(last_bias, torch.zeros_like(last_bias).to(device))

    def get_minimal_subnet_output(self, input_):
        relu1 = self._get_relu1_output(input_)
        return self._get_model_output(relu1, self.w2_max)

    def _get_model_output(self, relu1, value):
        conv2_output = relu1 * value + value
        bn2_output = ((conv2_output - value) / math.sqrt(self.bn2.eps + value)) * value + value
        relu2 = nn.ReLU()(bn2_output)

        ref_weights = self.last_conv.weight[:, :1, :, :]
        ref_bias = self.last_conv.bias[:1]
        return do_conv2d(self.last_conv, relu2, weight=ref_weights, bias=ref_bias)

    def _get_relu1_output(self, input_):
        value = self.w1_max
        conv1_output = input_ * value + value
        bn1_output = ((conv1_output - value) / math.sqrt(self.bn1.eps + value)) * value + value
        relu1 = nn.ReLU()(bn1_output)
        return relu1

    def get_minimal_subnet_output_without_reorg(self, input_):
        relu1 = self._get_relu1_output(input_)
        return self._get_model_output(relu1, self.w2_min)

    def forward(self, x):
        return self.all_layers(x)


class TwoConvAddConvTestModel(nn.Module):
    #
    # conv1 - \
    #         add -> last_conv
    # conv2 - /
    #
    INPUT_SIZE = [1, 1, 1, 1]
    V13 = 2
    V23 = 4
    V11 = 3
    V21 = 1
    IMPORTANCE = {
        "TwoConvAddConvTestModel/NNCFConv2d[conv1]/conv2d_0": torch.Tensor([[[[0.7]]], [[[0.9]]], [[[0.8]]]]),
        "TwoConvAddConvTestModel/NNCFConv2d[conv2]/conv2d_0": torch.Tensor([[[[0.1]]], [[[0.8]]], [[[0.7]]]]),
    }

    def __init__(self):
        super().__init__()
        self.conv1 = create_conv(1, 3, 1)
        self.conv2 = create_conv(1, 3, 1)
        self.last_conv = create_conv(3, 1, 1)
        self._init_params(self.conv1, torch.Tensor([self.V11, 1, self.V13]))
        self._init_params(self.conv2, torch.Tensor([self.V21, 2, self.V23]))

    @staticmethod
    def _init_params(conv, data):
        conv.bias.data = data
        weight = data.reshape(3, 1, 1, 1)
        conv.weight.data = weight

    @staticmethod
    def get_bias_like_params(bn, conv):
        list_params = [conv.bias, bn.weight, bn.bias, bn.running_mean, bn.running_var]
        return list_params

    def check_reorg(self):
        device = get_model_device(self)
        ref_bias_1 = torch.Tensor([self.V13, self.V11, 1]).to(device)
        ref_bias_2 = torch.Tensor([self.V23, self.V21, 2]).to(device)

        ref_weights_1 = ref_bias_1.reshape(3, 1, 1, 1).to(device)
        ref_weights_2 = ref_bias_2.reshape(3, 1, 1, 1).to(device)

        assert torch.equal(self.conv1.weight, ref_weights_1)
        assert torch.equal(self.conv1.bias, ref_bias_1)
        assert torch.equal(self.conv2.weight, ref_weights_2)
        assert torch.equal(self.conv2.bias, ref_bias_2)
        last_bias = self.last_conv.bias
        assert torch.equal(self.last_conv.weight, torch.Tensor([2, 2, 2]).reshape(1, 3, 1, 1).to(device))
        assert torch.equal(last_bias, torch.zeros_like(last_bias).to(device))

    def check_custom_external_reorg(self):
        device = get_model_device(self)
        ref_bias_1 = torch.Tensor([1, self.V13, self.V11]).to(device)
        ref_bias_2 = torch.Tensor([2, self.V23, self.V21]).to(device)

        ref_weights_1 = ref_bias_1.reshape(3, 1, 1, 1).to(device)
        ref_weights_2 = ref_bias_2.reshape(3, 1, 1, 1).to(device)

        assert torch.equal(self.conv1.weight, ref_weights_1)
        assert torch.equal(self.conv1.bias, ref_bias_1)
        assert torch.equal(self.conv2.weight, ref_weights_2)
        assert torch.equal(self.conv2.bias, ref_bias_2)
        last_bias = self.last_conv.bias
        assert torch.equal(self.last_conv.weight, torch.Tensor([2, 2, 2]).reshape(1, 3, 1, 1).to(device))
        assert torch.equal(last_bias, torch.zeros_like(last_bias).to(device))

    def get_minimal_subnet_output(self, x):
        o = (self.V13 * x + self.V13) + (self.V23 * x + self.V23)
        ref_weights = self.last_conv.weight[:, :1, :, :]
        ref_bias = self.last_conv.bias[:1]
        return do_conv2d(self.last_conv, o, weight=ref_weights, bias=ref_bias)

    def get_minimal_subnet_output_without_reorg(self, x):
        o = (self.V11 * x + self.V11) + (self.V21 * x + self.V21)
        ref_weights = self.last_conv.weight[:, :1, :, :]
        ref_bias = self.last_conv.bias[:1]
        return do_conv2d(self.last_conv, o, weight=ref_weights, bias=ref_bias)

    def forward(self, x):
        o = self.conv1(x) + self.conv2(x)
        return self.last_conv(o)


class ConvTwoFcTestModel(nn.Module):
    #
    # conv -> fc1 -> fc2
    #
    INPUT_SIZE = [1, 1, 1, 1]
    V11 = 2
    V13 = 4
    IMPORTANCE = {
        "ConvTwoFcTestModel/NNCFConv2d[conv]/conv2d_0": torch.Tensor([[[[0.9]]], [[[0.1]]], [[[0.2]]]]),
        "ConvTwoFcTestModel/NNCFLinear[fc1]/linear_0": torch.Tensor([[0.7, 0.9, 0.8], [0.6, 0.4, 0.5]]),
    }

    def __init__(self):
        super().__init__()
        self.conv = create_conv(1, 3, 1)
        self.fc1 = nn.Linear(3, 2)
        self.fc2 = nn.Linear(2, 3)

        self._init_params_conv(self.conv, torch.Tensor([self.V11, 1, self.V13]))
        self._init_params_fc(self.fc1, torch.Tensor([[3, 1, 2], [4, 6, 5]]))
        self._init_params_fc(self.fc2, torch.Tensor([[2, 1], [3, 4], [6, 5]]))

    @staticmethod
    def _init_params_conv(conv, data):
        conv.bias.data = data
        weight = data.reshape(3, 1, 1, 1)
        conv.weight.data = weight

    @staticmethod
    def _init_params_fc(fc, data):
        fc.weight.data = data
        fc.bias.data = data[:, 0]

    def check_reorg(self):
        device = get_model_device(self)
        ref_bias_1 = torch.Tensor([self.V13, self.V11, 1]).to(device)
        ref_weights_1 = ref_bias_1.reshape(3, 1, 1, 1).to(device)

        fc_weights_1 = torch.Tensor([[5, 4, 6], [2, 3, 1]]).to(device)
        fc_bias_1 = torch.Tensor([4, 3]).to(device)
        fc_weights_2 = torch.Tensor([[1, 2], [4, 3], [5, 6]]).to(device)  # last layer don't change the output order
<<<<<<< HEAD
=======

        assert torch.equal(self.conv.weight, ref_weights_1)
        assert torch.equal(self.conv.bias, ref_bias_1)
        assert torch.equal(self.fc1.weight, fc_weights_1)
        assert torch.equal(self.fc1.bias, fc_bias_1)
        assert torch.equal(self.fc2.weight, fc_weights_2)

    def check_custom_external_reorg(self):
        device = get_model_device(self)
        ref_bias_1 = torch.Tensor([self.V11, self.V13, 1]).to(device)
        ref_weights_1 = ref_bias_1.reshape(3, 1, 1, 1).to(device)

        fc_weights_1 = torch.Tensor([[3, 2, 1], [4, 5, 6]]).to(device)
        fc_bias_1 = torch.Tensor([3, 4]).to(device)
        fc_weights_2 = torch.Tensor([[2, 1], [3, 4], [6, 5]]).to(device)  # last layer don't change the output order
>>>>>>> a0393ddd

        assert torch.equal(self.conv.weight, ref_weights_1)
        assert torch.equal(self.conv.bias, ref_bias_1)
        assert torch.equal(self.fc1.weight, fc_weights_1)
        assert torch.equal(self.fc1.bias, fc_bias_1)
        assert torch.equal(self.fc2.weight, fc_weights_2)

    def get_minimal_subnet_output(self, x):
        device = get_model_device(self)
        fc_weight_1 = torch.Tensor([[5]]).to(device)
        fc_weight_2 = torch.Tensor([[1], [4], [5]]).to(device)
        fc_bias_2 = torch.Tensor([2, 3, 6]).reshape(1, 1, 1, 3).to(device)

        x = self.V13 * x + self.V13  # conv1
        x = x * fc_weight_1.t() + 4  # fc1
        x = x * fc_weight_2.t() + fc_bias_2  # fc2
        return x

    def forward(self, x):
        x = self.conv(x)
        x = x.view(1, -1)
        x = self.fc1(x)
        x = self.fc2(x)
        return x


class TwoSequentialFcLNTestModel(nn.Module):
    #
    # fc1 -> ln1 -> fc2 -> ln2
    #
    INPUT_SIZE = [1, 1]
    IMPORTANCE = {
        "TwoSequentialFcLNTestModel/NNCFLinear[fc1]/linear_0": torch.Tensor([[0.9], [0.1]]),
    }

    def __init__(self):
        super().__init__()
        self.fc1 = nn.Linear(1, 2)
        self.fc2 = nn.Linear(2, 3)
        self.ln1 = nn.LayerNorm(2)
        self.ln2 = nn.LayerNorm(3)

        ConvTwoFcTestModel._init_params_fc(self.fc1, torch.Tensor([[3], [4]]))
        ConvTwoFcTestModel._init_params_fc(self.fc2, torch.Tensor([[2, 1], [3, 4], [6, 5]]))
        self._init_params_ln(self.ln1)
        self._init_params_ln(self.ln2)

    @staticmethod
    def _init_params_ln(ln):
        ln.weight.data = torch.arange(len(ln.weight.data)).float()
        ln.bias.data = torch.arange(len(ln.bias.data)).float()

    def check_reorg(self):
        device = get_model_device(self)
        ref_fc_weights_1 = torch.Tensor([[4], [3]]).to(device)
        ref_fc_bias_1 = torch.Tensor([4, 3]).to(device)
        ref_ln_weights_1 = torch.Tensor([1, 0]).to(device)
        ref_ln_bias_1 = torch.Tensor([1, 0]).to(device)
        ref_fc_weights_2 = torch.Tensor([[1, 2], [4, 3], [5, 6]]).to(device)
<<<<<<< HEAD
=======
        assert torch.equal(self.fc1.weight, ref_fc_weights_1)
        assert torch.equal(self.fc1.bias, ref_fc_bias_1)
        assert torch.equal(self.fc2.weight, ref_fc_weights_2)
        assert torch.equal(self.ln1.weight, ref_ln_weights_1)
        assert torch.equal(self.ln1.bias, ref_ln_bias_1)

    def check_custom_external_reorg(self):
        device = get_model_device(self)
        ref_fc_weights_1 = torch.Tensor([[3], [4]]).to(device)
        ref_fc_bias_1 = torch.Tensor([3, 4]).to(device)
        ref_ln_weights_1 = torch.Tensor([0, 1]).to(device)
        ref_ln_bias_1 = torch.Tensor([0, 1]).to(device)
        ref_fc_weights_2 = torch.Tensor([[2, 1], [3, 4], [6, 5]]).to(device)
>>>>>>> a0393ddd
        assert torch.equal(self.fc1.weight, ref_fc_weights_1)
        assert torch.equal(self.fc1.bias, ref_fc_bias_1)
        assert torch.equal(self.fc2.weight, ref_fc_weights_2)
        assert torch.equal(self.ln1.weight, ref_ln_weights_1)
        assert torch.equal(self.ln1.bias, ref_ln_bias_1)

    def get_minimal_subnet_output(self, x):
        device = get_model_device(self)
        fc_weight_1 = torch.Tensor([[4]]).to(device)
        fc_weight_2 = torch.Tensor([[1], [4], [5]]).to(device)
        fc_bias_2 = torch.Tensor([2, 3, 6]).reshape(1, 1, 3).to(device)
        ln_weight_2 = torch.Tensor([0, 1, 2]).to(device)
        ln_bias_2 = torch.Tensor([0, 1, 2]).to(device)

        x = x * fc_weight_1.t() + 4  # fc1
        x = (x - 8) / math.sqrt(self.ln1.eps + 8) * 1 + 1  # ln1
        x = x * fc_weight_2.t() + fc_bias_2  # fc2
        x = (x - 7) / math.sqrt(self.ln2.eps + 32 / 3) * ln_weight_2 + ln_bias_2  # ln2
        return x

    def forward(self, x):
        x = self.fc1(x)
        x = self.ln1(x)
        x = self.fc2(x)
        x = self.ln2(x)
        return x


class TwoConvMeanModel(nn.Module):
    INPUT_SIZE = [1, 1, 10, 10]

    def __init__(self, in_channels=1, out_channels=3, kernel_size=5, weight_init=1, bias_init=0):
        super().__init__()
        self.conv1 = create_conv(in_channels, out_channels, kernel_size, weight_init, bias_init)
        self.last_conv = create_conv(out_channels, 3, 1)

    def forward(self, x):
        x = self.conv1(x)
        x = x.mean(2, keepdim=True).mean(3, keepdim=True)
        x = self.last_conv(x)
        return x<|MERGE_RESOLUTION|>--- conflicted
+++ resolved
@@ -174,8 +174,6 @@
         ref_weights_1 = ref_bias_1.reshape(3, 1, 1, 1).to(device)
         ref_bias_2 = torch.Tensor([self.w2_max, 1]).to(device)
         ref_weights_2 = torch.Tensor([[self.w2_max, 0, 3], [self.w2_min, 0, 2]]).reshape(2, 3, 1, 1).to(device)
-<<<<<<< HEAD
-=======
         TwoSequentialConvBNTestModel.compare_params(ref_bias_1, ref_weights_1, self.conv1, self.bn1)
         TwoSequentialConvBNTestModel.compare_params(ref_bias_2, ref_weights_2, self.conv2, self.bn2)
 
@@ -189,7 +187,6 @@
         ref_weights_1 = ref_bias_1.reshape(3, 1, 1, 1).to(device)
         ref_bias_2 = torch.Tensor([self.w2_max, 1]).to(device)
         ref_weights_2 = torch.Tensor([[3, 0, self.w2_max], [2, 0, self.w2_min]]).reshape(2, 3, 1, 1).to(device)
->>>>>>> a0393ddd
         TwoSequentialConvBNTestModel.compare_params(ref_bias_1, ref_weights_1, self.conv1, self.bn1)
         TwoSequentialConvBNTestModel.compare_params(ref_bias_2, ref_weights_2, self.conv2, self.bn2)
 
@@ -350,8 +347,6 @@
         fc_weights_1 = torch.Tensor([[5, 4, 6], [2, 3, 1]]).to(device)
         fc_bias_1 = torch.Tensor([4, 3]).to(device)
         fc_weights_2 = torch.Tensor([[1, 2], [4, 3], [5, 6]]).to(device)  # last layer don't change the output order
-<<<<<<< HEAD
-=======
 
         assert torch.equal(self.conv.weight, ref_weights_1)
         assert torch.equal(self.conv.bias, ref_bias_1)
@@ -367,7 +362,6 @@
         fc_weights_1 = torch.Tensor([[3, 2, 1], [4, 5, 6]]).to(device)
         fc_bias_1 = torch.Tensor([3, 4]).to(device)
         fc_weights_2 = torch.Tensor([[2, 1], [3, 4], [6, 5]]).to(device)  # last layer don't change the output order
->>>>>>> a0393ddd
 
         assert torch.equal(self.conv.weight, ref_weights_1)
         assert torch.equal(self.conv.bias, ref_bias_1)
@@ -427,8 +421,6 @@
         ref_ln_weights_1 = torch.Tensor([1, 0]).to(device)
         ref_ln_bias_1 = torch.Tensor([1, 0]).to(device)
         ref_fc_weights_2 = torch.Tensor([[1, 2], [4, 3], [5, 6]]).to(device)
-<<<<<<< HEAD
-=======
         assert torch.equal(self.fc1.weight, ref_fc_weights_1)
         assert torch.equal(self.fc1.bias, ref_fc_bias_1)
         assert torch.equal(self.fc2.weight, ref_fc_weights_2)
@@ -442,7 +434,6 @@
         ref_ln_weights_1 = torch.Tensor([0, 1]).to(device)
         ref_ln_bias_1 = torch.Tensor([0, 1]).to(device)
         ref_fc_weights_2 = torch.Tensor([[2, 1], [3, 4], [6, 5]]).to(device)
->>>>>>> a0393ddd
         assert torch.equal(self.fc1.weight, ref_fc_weights_1)
         assert torch.equal(self.fc1.bias, ref_fc_bias_1)
         assert torch.equal(self.fc2.weight, ref_fc_weights_2)
