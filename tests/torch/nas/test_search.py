# Copyright (c) 2023 Intel Corporation
# Licensed under the Apache License, Version 2.0 (the "License");
# you may not use this file except in compliance with the License.
# You may obtain a copy of the License at
#      http://www.apache.org/licenses/LICENSE-2.0
# Unless required by applicable law or agreed to in writing, software
# distributed under the License is distributed on an "AS IS" BASIS,
# WITHOUT WARRANTIES OR CONDITIONS OF ANY KIND, either express or implied.
# See the License for the specific language governing permissions and
# limitations under the License.

from typing import Any, Dict, List, NamedTuple

import pytest

from nncf import NNCFConfig
from nncf.config.structures import BNAdaptationInitArgs
from nncf.experimental.torch.nas.bootstrapNAS import SearchAlgorithm
from nncf.experimental.torch.nas.bootstrapNAS.elasticity.elasticity_dim import ElasticityDim
from nncf.experimental.torch.nas.bootstrapNAS.search.search import DataLoaderType
from tests.torch.helpers import create_ones_mock_dataloader
from tests.torch.helpers import get_empty_config
from tests.torch.nas.creators import NAS_MODEL_DESCS
from tests.torch.nas.creators import create_bnas_model_and_ctrl_by_test_desc
from tests.torch.nas.creators import create_bootstrap_training_model_and_ctrl
from tests.torch.nas.models.synthetic import ThreeConvModel
from tests.torch.nas.test_all_elasticity import fixture_nas_model_name  # noqa: F401

SEARCH_ALGORITHMS = [
    'NSGA2',
    'RNSGA2'
]

@pytest.fixture(name='search_algo_name', scope='function', params=SEARCH_ALGORITHMS)
def fixture_search_algo_name(request):
    return request.param


class SearchTestDesc(NamedTuple):
    model_creator: Any
    # ref_model_stats: RefModelStats = None
    blocks_to_skip: List[List[str]] = None
    input_sizes: List[int] = [1, 3, 32, 32]
    algo_params: Dict = {}
    name: str = None
    mode: str = "auto"

    def __str__(self):
        if hasattr(self.model_creator, "__name__"):
            name = self.model_creator.__name__
        elif self.name is not None:
            name = self.name
        else:
            name = "NOT_DEFINED"
        return name


def prepare_test_model(search_desc):
    model, ctrl = create_bnas_model_and_ctrl_by_test_desc(search_desc)
    elasticity_ctrl = ctrl.elasticity_controller
    config = {
        "input_info": {"sample_size": search_desc.input_sizes},
        "bootstrapNAS": {
            "training": {"elasticity": {"available_elasticity_dims": ["depth", "width"]}},
            "search": {
                "algorithm": "NSGA2",
                "num_evals": 2,
                "population": 1,
                "batchnorm_adaptation": {"num_bn_adaptation_samples": 2},
            },
        },
    }
    nncf_config = NNCFConfig.from_dict(config)
    bn_adapt_args = BNAdaptationInitArgs(data_loader=create_ones_mock_dataloader(nncf_config))
    nncf_config.register_extra_structs([bn_adapt_args])
    return model, elasticity_ctrl, nncf_config


<<<<<<< HEAD
def prepare_search_algorithm(nas_model_name, search_algo_name):
=======
def prepare_search_algorithm(nas_model_name: str):
>>>>>>> a0393ddd
    if "inception_v3" in nas_model_name:
        pytest.skip(
            f"Skip test for {nas_model_name} as it fails because of 2 issues: "
            "not able to set DynamicInputOp to train-only layers (ticket 60976) and "
            "invalid padding update in elastic kernel (ticket 60990)"
        )

    elif nas_model_name in ["efficient_net_b0", "shufflenetv2"]:
        pytest.skip(f"Skip test for {nas_model_name} as exploration is underway to better manage its search space")
    model = NAS_MODEL_DESCS[nas_model_name][0]()
    nncf_config = get_empty_config(input_sample_sizes=NAS_MODEL_DESCS[nas_model_name][1])
    nncf_config["bootstrapNAS"] = {"training": {"algorithm": "progressive_shrinking"}}
    nncf_config["input_info"][0].update({"filler": "random"})
<<<<<<< HEAD
    nncf_config["bootstrapNAS"]["search"] = {"algorithm": search_algo_name, "num_evals": 2, "population": 1}
=======
    nncf_config["bootstrapNAS"]["search"] = {"algorithm": "NSGA2", "num_evals": 2, "population": 1}
>>>>>>> a0393ddd
    nncf_config = NNCFConfig.from_dict(nncf_config)
    model, ctrl = create_bootstrap_training_model_and_ctrl(model, nncf_config)
    elasticity_ctrl = ctrl.elasticity_controller
    elasticity_ctrl.multi_elasticity_handler.enable_all()
    return SearchAlgorithm.from_config(model, elasticity_ctrl, nncf_config)


def update_search_bn_adapt_section(nncf_config, bn_adapt_section_is_called):
    if not bn_adapt_section_is_called:
        nncf_config["bootstrapNAS"]["search"]["batchnorm_adaptation"]["num_bn_adaptation_samples"] = 0


NAS_MODELS_SEARCH_ENCODING = {
    'resnet18': [1, 3, 7, 15, 1, 1, 3, 3, 7, 7, 15, 15, 0, 0, 0, 0, 0, 0, 0, 0, 0, 0, 0, 0, 0, 0, 0,
                 0, 0, 0, 0, 0, 15],
    'resnet50': [7, 15, 31, 63, 1, 1, 1, 1, 1, 1, 1, 3, 3, 3, 3, 3, 3, 3, 3, 7, 7, 7, 7, 7, 7, 7, 7,
                 7, 7, 7, 7, 15, 15, 15, 15, 15, 15, 0, 0, 0, 0, 0, 0, 0, 0, 0, 0, 0, 0, 0, 0, 0, 0,
                 0, 0, 0, 0, 0, 0, 0, 0, 0, 0, 0, 0, 0, 0, 0, 0, 0, 0, 0, 0, 0, 0, 0, 0, 0, 0, 0, 0,
                 0, 0, 0, 0, 0, 0, 0, 0, 0, 15],
    'densenet_121': [1, 3, 0, 3, 0, 3, 0, 3, 0, 3, 0, 3, 0, 3, 3, 0, 3, 0, 3, 0, 3, 0, 3, 0, 3, 0, 3,
                     0, 3, 0, 3, 0, 3, 0, 3, 0, 3, 0, 7, 3, 0, 3, 0, 3, 0, 3, 0, 3, 0, 3, 0, 3, 0, 3,
                     0, 3, 0, 3, 0, 3, 0, 3, 0, 3, 0, 3, 0, 3, 0, 3, 0, 3, 0, 3, 0, 3, 0, 3, 0, 3, 0,
                     3, 0, 3, 0, 3, 0, 15, 3, 0, 3, 0, 3, 0, 3, 0, 3, 0, 3, 0, 3, 0, 3, 0, 3, 0, 3, 0,
                     3, 0, 3, 0, 3, 0, 3, 0, 3, 0, 3, 0, 0, 0, 0, 0, 0, 0, 0, 0, 0, 0, 0, 0, 0, 0, 0,
                     0, 0, 0, 0, 0, 0, 0, 0, 0, 0, 0, 0, 0, 0, 0, 0, 0, 0, 0, 0, 0, 0, 0, 0, 0, 0, 0,
                     0, 0, 0, 0, 0, 0, 0, 0, 0, 0, 0, 0, 0, 0, 0, 0, 0, 0, 0, 0, 0, 0, 0, 0, 0, 0, 0,
                     0, 0, 0, 0, 0, 0, 0, 0, 0, 0, 0, 0, 0, 0, 0, 0, 0, 0, 0, 0, 0, 0, 0, 0, 0, 0, 0,
                     0, 0, 0, 0, 0, 0, 0, 0, 0, 0, 0, 0, 0, 0, 0, 0, 0, 0, 0, 0, 0, 0, 0, 0, 1],
    'mobilenet_v2': [0, 0, 1, 2, 4, 0, 0, 2, 3, 3, 5, 5, 5, 11, 11, 11, 11, 17, 17, 17, 29, 29, 29, 9,
                     39, 0, 0, 0, 0, 0, 0, 0, 0, 0, 0, 0, 0, 0, 0, 0, 0, 0, 0, 0, 0, 0, 0, 0, 0, 0, 0,
                     0, 0, 0, 0, 0, 0, 0, 0, 0, 0, 0, 0, 0, 0, 0, 0, 0, 0, 0, 0, 0, 0, 0, 0, 0, 0, 31],
    'vgg11': [1, 3, 7, 7, 15, 15, 15, 15, 0, 0, 0, 0, 0, 0, 0, 0, 1],
    'vgg11_k7': [1, 3, 7, 7, 15, 15, 15, 15, 2, 2, 2, 2, 2, 2, 2, 2, 1],
    'unet': [1, 3, 7, 15, 31, 15, 7, 3, 1, 1, 0, 0, 0, 0, 0, 0, 0, 0, 0, 0, 0, 0, 0, 0, 0, 0, 0, 0, 0,
             0],
    'squeezenet1_0': [2, 0, 1, 1, 0, 1, 1, 0, 3, 3, 0, 3, 3, 0, 5, 5, 0, 5, 5, 1, 7, 7, 1, 7, 7, 0, 0,
                      0, 0, 0, 0, 0, 0, 0, 0, 0, 0, 0, 0, 0, 0, 0, 0, 0, 0, 0, 0, 0, 0, 0, 0, 15],
    'resnext29_32x4d': [7, 15, 31, 1, 0, 0, 0, 0, 0, 0, 0, 0, 0, 0, 0, 0, 0, 0, 0, 0, 0, 0, 0, 0, 0,
                        0, 0, 0, 0, 0, 0, 0, 0, 0, 0, 7],
    'pnasnetb': [0, 0, 0, 0, 0, 0, 1, 1, 1, 1, 1, 1, 3, 3, 3, 3, 3, 3, 3, 0, 2, 0, 1, 0, 2, 0, 1, 0,
                 2, 0, 1, 0, 2, 0, 1, 0, 2, 0, 1, 0, 2, 0, 1, 0, 2, 0, 0, 1, 0, 2, 0, 1, 0, 2, 0, 1,
                 0, 2, 0, 1, 0, 2, 0, 1, 0, 2, 0, 1, 0, 2, 0, 1, 0, 2, 0, 0, 1, 0, 2, 0, 1, 0, 2, 0,
                 1, 0, 2, 0, 1, 0, 2, 0, 1, 0, 2, 0, 1, 0, 2, 0, 1, 0, 7],
    'ssd_mobilenet': [0, 1, 3, 3, 7, 7, 15, 15, 15, 15, 15, 15, 31, 31, 7, 15, 3, 7, 3, 7, 1, 3, 0, 0,
                      0, 0, 0, 0, 0, 0, 0, 0, 0, 0, 0, 0, 0, 0, 0, 0, 0, 0, 0, 0, 0, 0, 0, 0, 0, 0, 0,
                      0, 0, 0, 0, 0, 0, 0, 0, 0, 0, 0, 0, 0, 0, 0, 0, 0, 0, 15],
    'ssd_vgg': [1, 1, 3, 3, 7, 7, 7, 15, 15, 15, 15, 15, 31, 31, 7, 15, 3, 7, 3, 7, 3, 7, 0, 0, 0, 0,
                0, 0, 0, 0, 0, 0, 0, 0, 0, 0, 0, 0, 0, 0, 0, 0, 0, 0, 0, 0, 0, 0, 0, 0, 0, 0, 0, 0,
                0, 0, 0, 7],
    'mobilenet_v3_small': [0, 0, 2, 6, 6, 0, 2, 3, 0, 8, 17, 17, 2, 0, 0, 1, 1, 0, 1, 1, 0, 0, 1, 3, 3,
                           17, 31, 0, 0, 0, 0, 0, 0, 0, 0, 0, 0, 0, 0, 1, 0, 0, 0, 0, 1, 0, 0, 0, 0, 1,
                           0, 0, 0, 0, 1, 0, 0, 0, 0, 1, 0, 0, 0, 0, 1, 0, 0, 0, 0, 1, 0, 0, 0, 0, 1, 0,
                           0, 0, 0, 255],
    'tcn': [3]
}  # fmt:skip


class TestSearchAlgorithm:
    def test_activate_maximum_subnet_at_init(self):
        search_desc = SearchTestDesc(
            model_creator=ThreeConvModel,
            algo_params={"width": {"min_width": 1, "width_step": 1}},
            input_sizes=ThreeConvModel.INPUT_SIZE,
        )
        model, elasticity_ctrl, nncf_config = prepare_test_model(search_desc)
        elasticity_ctrl.multi_elasticity_handler.enable_elasticity(ElasticityDim.WIDTH)
        SearchAlgorithm(model, elasticity_ctrl, nncf_config)
        config_init = elasticity_ctrl.multi_elasticity_handler.get_active_config()
        elasticity_ctrl.multi_elasticity_handler.activate_maximum_subnet()
        assert config_init == elasticity_ctrl.multi_elasticity_handler.get_active_config()

    def test_design_upper_bounds(self, nas_model_name, search_algo_name):
        search = prepare_search_algorithm(nas_model_name, search_algo_name)
        assert search.vars_upper == NAS_MODELS_SEARCH_ENCODING[nas_model_name]
        assert search.num_vars == len(NAS_MODELS_SEARCH_ENCODING[nas_model_name])

    @pytest.mark.parametrize(
        "bn_adapt_section_is_called",
        [False, True],
        ids=["section_with_zero_num_samples", "section_with_non_zero_num_samples"],
    )
    def test_bn_adapt(self, mocker, bn_adapt_section_is_called, tmp_path):
        search_desc = SearchTestDesc(
            model_creator=ThreeConvModel,
            algo_params={"width": {"min_width": 1, "width_step": 1}},
            input_sizes=ThreeConvModel.INPUT_SIZE,
        )
        nncf_network, ctrl, nncf_config = prepare_test_model(search_desc)
        update_search_bn_adapt_section(nncf_config, bn_adapt_section_is_called)
        bn_adapt_run_patch = mocker.patch(
            "nncf.common.initialization.batchnorm_adaptation.BatchnormAdaptationAlgorithm.run"
        )
        ctrl.multi_elasticity_handler.enable_all()
        search_algo = SearchAlgorithm(nncf_network, ctrl, nncf_config)

        def fake_acc_eval(*unused):
            return 0

        search_algo.run(fake_acc_eval, mocker.MagicMock(spec=DataLoaderType), tmp_path)
        if bn_adapt_section_is_called:
            bn_adapt_run_patch.assert_called()
        else:
            bn_adapt_run_patch.assert_not_called()


class TestSearchEvaluators:
<<<<<<< HEAD
    def test_create_default_evaluators(self, nas_model_name, search_algo_name, tmp_path):
        if nas_model_name in ["squeezenet1_0", "pnasnetb"]:
            pytest.skip(f"Skip test for {nas_model_name} as it fails.")
        search = prepare_search_algorithm(nas_model_name, search_algo_name)
=======
    def test_create_default_evaluators(self, nas_model_name, tmp_path):
        if nas_model_name in ["squeezenet1_0", "pnasnetb"]:
            pytest.skip(f"Skip test for {nas_model_name} as it fails.")
        search = prepare_search_algorithm(nas_model_name)
>>>>>>> a0393ddd
        search.run(lambda model, val_loader: 0, None, tmp_path)
        evaluators = search.evaluator_handlers
        assert len(evaluators) == 2
        assert evaluators[0].name == "MACs"
        assert evaluators[1].name == "top1_acc"<|MERGE_RESOLUTION|>--- conflicted
+++ resolved
@@ -76,11 +76,7 @@
     return model, elasticity_ctrl, nncf_config
 
 
-<<<<<<< HEAD
 def prepare_search_algorithm(nas_model_name, search_algo_name):
-=======
-def prepare_search_algorithm(nas_model_name: str):
->>>>>>> a0393ddd
     if "inception_v3" in nas_model_name:
         pytest.skip(
             f"Skip test for {nas_model_name} as it fails because of 2 issues: "
@@ -94,11 +90,7 @@
     nncf_config = get_empty_config(input_sample_sizes=NAS_MODEL_DESCS[nas_model_name][1])
     nncf_config["bootstrapNAS"] = {"training": {"algorithm": "progressive_shrinking"}}
     nncf_config["input_info"][0].update({"filler": "random"})
-<<<<<<< HEAD
     nncf_config["bootstrapNAS"]["search"] = {"algorithm": search_algo_name, "num_evals": 2, "population": 1}
-=======
-    nncf_config["bootstrapNAS"]["search"] = {"algorithm": "NSGA2", "num_evals": 2, "population": 1}
->>>>>>> a0393ddd
     nncf_config = NNCFConfig.from_dict(nncf_config)
     model, ctrl = create_bootstrap_training_model_and_ctrl(model, nncf_config)
     elasticity_ctrl = ctrl.elasticity_controller
@@ -205,17 +197,10 @@
 
 
 class TestSearchEvaluators:
-<<<<<<< HEAD
     def test_create_default_evaluators(self, nas_model_name, search_algo_name, tmp_path):
         if nas_model_name in ["squeezenet1_0", "pnasnetb"]:
             pytest.skip(f"Skip test for {nas_model_name} as it fails.")
         search = prepare_search_algorithm(nas_model_name, search_algo_name)
-=======
-    def test_create_default_evaluators(self, nas_model_name, tmp_path):
-        if nas_model_name in ["squeezenet1_0", "pnasnetb"]:
-            pytest.skip(f"Skip test for {nas_model_name} as it fails.")
-        search = prepare_search_algorithm(nas_model_name)
->>>>>>> a0393ddd
         search.run(lambda model, val_loader: 0, None, tmp_path)
         evaluators = search.evaluator_handlers
         assert len(evaluators) == 2
