# Copyright (c) 2023 Intel Corporation
# Licensed under the Apache License, Version 2.0 (the "License");
# you may not use this file except in compliance with the License.
# You may obtain a copy of the License at
#      http://www.apache.org/licenses/LICENSE-2.0
# Unless required by applicable law or agreed to in writing, software
# distributed under the License is distributed on an "AS IS" BASIS,
# WITHOUT WARRANTIES OR CONDITIONS OF ANY KIND, either express or implied.
# See the License for the specific language governing permissions and
# limitations under the License.
import copy
import tempfile

import pytest
import torch
from torch import nn

from nncf.experimental.torch.nas.bootstrapNAS.elasticity.visualization import SubnetGraph
from nncf.torch.utils import get_model_device
from tests.shared.nx_graph import compare_nx_graph_with_reference
from tests.torch.helpers import create_conv
from tests.torch.helpers import get_empty_config
from tests.torch.nas.creators import create_bootstrap_nas_training_algo
from tests.torch.nas.creators import create_bootstrap_training_model_and_ctrl
from tests.torch.nas.creators import create_two_conv_width_supernet
from tests.torch.nas.helpers import compare_tensors_ignoring_the_order
from tests.torch.nas.helpers import move_model_to_cuda_if_available
from tests.torch.nas.models.synthetic import ConvTwoFcTestModel
from tests.torch.nas.models.synthetic import TwoConvAddConvTestModel
from tests.torch.nas.models.synthetic import TwoConvMeanModel
from tests.torch.nas.models.synthetic import TwoSequentialConvBNTestModel
from tests.torch.nas.models.synthetic import TwoSequentialFcLNTestModel
from tests.torch.nas.test_all_elasticity import NAS_MODELS_SCOPE
from tests.torch.nas.test_elastic_kernel import do_conv2d

###########################
# Helpers
###########################
from tests.torch.test_compressed_graph import get_full_path_to_the_graph


@pytest.fixture(
    name="basic_model",
<<<<<<< HEAD
    params=(TwoSequentialFcLNTestModel, ConvTwoFcTestModel, TwoConvAddConvTestModel, TwoSequentialConvBNTestModel),
=======
    params=(
        TwoSequentialFcLNTestModel,
        ConvTwoFcTestModel,
        TwoConvAddConvTestModel,
        TwoSequentialConvBNTestModel,
    ),
>>>>>>> a0393ddd
)
def fixture_basic_model(request):
    model_cls = request.param
    model = model_cls()
    move_model_to_cuda_if_available(model)
    return model


BASIC_ELASTIC_WIDTH_PARAMS = {
    "filter_importance": "L1",
<<<<<<< HEAD
=======
    "external_importance_path": None,
>>>>>>> a0393ddd
    "add_dynamic_inputs": None,
    "max_num_widths": -1,
    "min_width": 1,
    "overwrite_groups": None,
    "overwrite_groups_widths": None,
    "width_multipliers": None,
    "width_step": 1,
}


###########################
# Behavior
###########################


def test_set_elastic_width_by_value_not_from_list():
    width_handler, _ = create_two_conv_width_supernet()
    with pytest.raises(ValueError):
        width_handler.activate_subnet_for_config({0: 16})


def test_add_dynamic_inputs():
    elasticity_params = {
        "width": {
            "overwrite_groups": [["TwoConvMeanModel/NNCFConv2d[conv1]/conv2d_0"]],
            "overwrite_groups_widths": [[3, 1]],
            "add_dynamic_inputs": ["TwoConvMeanModel/NNCFConv2d[last_conv]/conv2d_0"],
        }
    }
    width_handler, _ = create_two_conv_width_supernet(elasticity_params=elasticity_params, model=TwoConvMeanModel)
    width_handler.activate_minimum_subnet()
    input_channel, output_channel = width_handler.get_active_in_out_width_values()
    assert input_channel["TwoConvMeanModel/NNCFConv2d[last_conv]/conv2d_0"] == 1
    assert output_channel["TwoConvMeanModel/NNCFConv2d[conv1]/conv2d_0"] == 1


###########################
# Output checking
###########################


def test_elastic_width_with_maximum_value():
    _, supernet = create_two_conv_width_supernet()
    device = get_model_device(supernet)
    x = torch.ones(supernet.INPUT_SIZE).to(device)
    actual_output = supernet(x)

    shallow_copy = supernet.nncf.get_clean_shallow_copy()
    ref_output = shallow_copy(x)

    assert torch.equal(actual_output, ref_output)


def test_elastic_width_with_intermediate_value():
    width_handler, supernet = create_two_conv_width_supernet(elasticity_params={"width": BASIC_ELASTIC_WIDTH_PARAMS})
    device = get_model_device(supernet)

    ACTIVE_WIDTH = 1
    x = torch.ones(supernet.INPUT_SIZE).to(device)
    width_handler.activate_subnet_for_config({0: ACTIVE_WIDTH})
    actual_output = supernet(x)

    conv1 = supernet.conv1
    ref_weights = conv1.weight[:ACTIVE_WIDTH, :, :, :]
    ref_bias = conv1.bias[:ACTIVE_WIDTH]
    o1 = do_conv2d(conv1, x, weight=ref_weights, bias=ref_bias)
    ref_output = supernet.last_conv(o1)

    assert torch.equal(actual_output, ref_output)


def test_width_activation(basic_model):
    config = get_empty_config(input_sample_sizes=basic_model.INPUT_SIZE)
    config.update(
        {
            "bootstrapNAS": {
                "training": {
                    "elasticity": {"width": BASIC_ELASTIC_WIDTH_PARAMS},
                }
            }
        }
    )
    ref_model = copy.deepcopy(basic_model)
    ref_model.eval()
    model, ctrl = create_bootstrap_training_model_and_ctrl(basic_model, config)
    model.eval()

    device = next(model.parameters()).device
    dummy_input = torch.Tensor([1]).reshape(basic_model.INPUT_SIZE).to(device)
    width_handler = ctrl.multi_elasticity_handler.width_handler
    width_handler.reorganize_weights()
    width_handler.activate_minimum_subnet()
    actual_output = model(dummy_input)
    ref_output = ref_model.get_minimal_subnet_output(dummy_input)
    compare_tensors_ignoring_the_order(ref_output, actual_output)


def test_width_reorg(basic_model):
    config = get_empty_config(input_sample_sizes=basic_model.INPUT_SIZE)
    config["bootstrapNAS"] = {}
    model, ctrl = create_bootstrap_training_model_and_ctrl(basic_model, config)
    model.eval()
    device = next(model.parameters()).device
    dummy_input = torch.Tensor([1]).reshape(basic_model.INPUT_SIZE).to(device)
    before_reorg = model(dummy_input)
    ctrl.multi_elasticity_handler.width_handler.reorganize_weights()
    after_reorg = model(dummy_input)

    model.check_reorg()
    compare_tensors_ignoring_the_order(after_reorg, before_reorg)


<<<<<<< HEAD
=======
def test_width_custom_external_reorg(basic_model):
    config = get_empty_config(input_sample_sizes=basic_model.INPUT_SIZE)
    external_importance = basic_model.IMPORTANCE
    with tempfile.NamedTemporaryFile() as external_importance_tempfile:
        torch.save(external_importance, external_importance_tempfile)
        config.update(
            {
                "bootstrapNAS": {
                    "training": {
                        "elasticity": {
                            "width": {
                                "filter_importance": "external",
                                "external_importance_path": external_importance_tempfile.name,
                            }
                        },
                    }
                }
            }
        )
        model, ctrl = create_bootstrap_training_model_and_ctrl(basic_model, config)
    model.eval()
    device = next(model.parameters()).device
    dummy_input = torch.Tensor([1]).reshape(basic_model.INPUT_SIZE).to(device)
    before_reorg = model(dummy_input)
    ctrl.multi_elasticity_handler.width_handler.reorganize_weights()
    after_reorg = model(dummy_input)

    model.check_custom_external_reorg()
    compare_tensors_ignoring_the_order(after_reorg, before_reorg)


>>>>>>> a0393ddd
@pytest.fixture(name="nas_model_name", scope="function", params=NAS_MODELS_SCOPE)
def fixture_nas_model_name(request):
    return request.param


def test_weight_reorg(nas_model_name, _seed):
    if nas_model_name in ["inception_v3"]:
        pytest.skip("Skip test for Inception-V3 because of invalid padding update in elastic kernel (60990)")

    compressed_model, training_ctrl, dummy_forward = create_bootstrap_nas_training_algo(nas_model_name)
    compressed_model.eval()
    before_reorg = dummy_forward(compressed_model)
    width_handler = training_ctrl.multi_elasticity_handler.width_handler
    width_handler.reorganize_weights()
    after_reorg = dummy_forward(compressed_model)
    atol = 1e-2
    if nas_model_name == "efficient_net_b0":
        atol = 4e-1
    if nas_model_name == "ssd_vgg":
        atol = 5e-1
    if nas_model_name == "squeezenet1_0":
        atol = 1
    compare_tensors_ignoring_the_order(after_reorg, before_reorg, atol=atol)


###########################
# Corner case
###########################


def test_multi_forward_nodes():
    class TestModel(nn.Module):
        INPUT_SIZE = [1, 1, 5, 5]

        def __init__(self):
            super().__init__()
            self.conv1 = create_conv(1, 3, 5)
            self.multi_forward_conv = create_conv(3, 3, 1)
            self.last_conv = create_conv(3, 1, 1)

        def forward(self, x):
            #
            #         / ---- \
            # conv1 ->        add -> multi_forward_conv -> last_conv
            #         \      /
            #     multi_forward_conv
            #
            o1 = self.conv1(x)
            o2 = self.multi_forward_conv(o1)
            o3 = o2 + o1
            o4 = self.multi_forward_conv(o3)
            return self.last_conv(o4)

    config = get_empty_config(input_sample_sizes=TestModel.INPUT_SIZE)
    config["compression"] = {"algorithm": "bootstrapNAS"}
    model, ctrl = create_bootstrap_training_model_and_ctrl(TestModel(), config)
    multi_elasticity_handler = ctrl.multi_elasticity_handler
    # multi_elasticity_handler.enable_all()
    # multi_elasticity_handler.activate_supernet()
    width_graph = SubnetGraph(model.nncf.get_graph(), multi_elasticity_handler).get()
    path_to_dot = get_full_path_to_the_graph("multi_forward_node.dot", "nas")
    compare_nx_graph_with_reference(width_graph, path_to_dot)<|MERGE_RESOLUTION|>--- conflicted
+++ resolved
@@ -41,16 +41,12 @@
 
 @pytest.fixture(
     name="basic_model",
-<<<<<<< HEAD
-    params=(TwoSequentialFcLNTestModel, ConvTwoFcTestModel, TwoConvAddConvTestModel, TwoSequentialConvBNTestModel),
-=======
     params=(
         TwoSequentialFcLNTestModel,
         ConvTwoFcTestModel,
         TwoConvAddConvTestModel,
         TwoSequentialConvBNTestModel,
     ),
->>>>>>> a0393ddd
 )
 def fixture_basic_model(request):
     model_cls = request.param
@@ -61,10 +57,7 @@
 
 BASIC_ELASTIC_WIDTH_PARAMS = {
     "filter_importance": "L1",
-<<<<<<< HEAD
-=======
     "external_importance_path": None,
->>>>>>> a0393ddd
     "add_dynamic_inputs": None,
     "max_num_widths": -1,
     "min_width": 1,
@@ -177,8 +170,6 @@
     compare_tensors_ignoring_the_order(after_reorg, before_reorg)
 
 
-<<<<<<< HEAD
-=======
 def test_width_custom_external_reorg(basic_model):
     config = get_empty_config(input_sample_sizes=basic_model.INPUT_SIZE)
     external_importance = basic_model.IMPORTANCE
@@ -210,7 +201,6 @@
     compare_tensors_ignoring_the_order(after_reorg, before_reorg)
 
 
->>>>>>> a0393ddd
 @pytest.fixture(name="nas_model_name", scope="function", params=NAS_MODELS_SCOPE)
 def fixture_nas_model_name(request):
     return request.param
