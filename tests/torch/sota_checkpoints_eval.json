{
    "classification": {
        "imagenet": {
            "resnet50_imagenet": {
                "config": "examples/torch/classification/configs/quantization/resnet50_imagenet.json",
                "target_ov": 76.16,
                "target_pt": 76.15,
                "metric_type": "Acc@1",
                "model_description": "ResNet-50"
            },
            "resnet50_imagenet_int8": {
                "config": "examples/torch/classification/configs/quantization/resnet50_imagenet_int8.json",
                "reference": "resnet50_imagenet",
                "target_ov": 76.39,
                "target_pt": 76.45,
                "metric_type": "Acc@1",
                "resume": "resnet50_imagenet_int8.pth",
                "model_description": "ResNet-50",
                "compression_description": "INT8",
                "diff_fp32_min": -1,
                "diff_fp32_max": 0.5
            },
            "resnet50_imagenet_int8_per_tensor": {
                "config": "examples/torch/classification/configs/quantization/resnet50_imagenet_int8_per_tensor.json",
                "reference": "resnet50_imagenet",
                "target_ov": 76.35,
                "target_pt": 76.38,
                "metric_type": "Acc@1",
                "resume": "resnet50_imagenet_int8_per_tensor.pth",
                "model_description": "ResNet-50",
                "compression_description": "INT8 (per-tensor only)",
                "diff_fp32_min": -1,
                "diff_fp32_max": 0.5
            },
            "resnet50_imagenet_int4_int8": {
                "config": "examples/torch/classification/configs/mixed_precision/resnet50_imagenet_mixed_int_hawq.json",
                "reference": "resnet50_imagenet",
                "target_ov": 75.61,
                "target_pt": 75.86,
                "metric_type": "Acc@1",
                "resume": "resnet50_imagenet_int4_int8.pth",
                "model_description": "ResNet-50",
                "compression_description": "Mixed, 43.12% INT8 / 56.88% INT4",
                "diff_target_pt_min": -0.3,
                "diff_target_pt_max": 0.3
            },
            "resnet50_imagenet_rb_sparsity_int8": {
                "config": "examples/torch/classification/configs/sparsity_quantization/resnet50_imagenet_rb_sparsity_int8.json",
                "reference": "resnet50_imagenet",
                "target_ov": 75.39,
                "target_pt": 75.42,
                "metric_type": "Acc@1",
                "resume": "resnet50_imagenet_rb_sparsity_int8.pth",
                "model_description": "ResNet-50",
                "compression_description": "INT8 + Sparsity 61% (RB)",
                "diff_fp32_min": -1,
                "diff_fp32_max": 0.15
            },
            "resnet50_imagenet_rb_sparsity50_int8": {
                "config": "examples/torch/classification/configs/sparsity_quantization/resnet50_imagenet_rb_sparsity50_int8.json",
                "reference": "resnet50_imagenet",
                "target_ov": 75.44,
                "target_pt": 75.47,
                "metric_type": "Acc@1",
                "resume": "resnet50_imagenet_rb_sparsity50_int8.pth",
                "model_description": "ResNet-50",
                "compression_description": "INT8 + Sparsity 50% (RB)",
                "diff_fp32_min": -1,
                "diff_fp32_max": 0.1
            },
            "resnet50_imagenet_pruning_geometric_median": {
                "config": "examples/torch/classification/configs/pruning/resnet50_imagenet_pruning_geometric_median.json",
                "reference": "resnet50_imagenet",
                "target_ov": 75.57,
                "target_pt": 75.57,
                "metric_type": "Acc@1",
                "resume": "resnet50_imagenet_pruning_geometric_median.pth",
                "model_description": "ResNet-50",
                "compression_description": "Filter pruning, 40%, geometric median criterion"
            },
            "inception_v3_imagenet": {
                "config": "examples/torch/classification/configs/quantization/inception_v3_imagenet.json",
                "target_ov": 77.32,
                "target_pt": 77.33,
                "metric_type": "Acc@1",
                "model_description": "Inception V3",
                "multiprocessing_distributed": true
            },
            "inception_v3_imagenet_int8": {
                "config": "examples/torch/classification/configs/quantization/inception_v3_imagenet_int8.json",
                "reference": "inception_v3_imagenet",
                "target_ov": 77.49,
                "target_pt": 77.43,
                "metric_type": "Acc@1",
                "resume": "inception_v3_imagenet_int8.pth",
                "model_description": "Inception V3",
                "compression_description": "INT8",
                "diff_fp32_min": -1,
                "diff_fp32_max": 1.0,
                "multiprocessing_distributed": true
            },
            "inception_v3_imagenet_rb_sparsity_int8": {
                "config": "examples/torch/classification/configs/sparsity_quantization/inception_v3_imagenet_rb_sparsity_int8.json",
                "reference": "inception_v3_imagenet",
                "target_ov": 76.34,
                "target_pt": 76.32,
                "metric_type": "Acc@1",
                "resume": "inception_v3_imagenet_rb_sparsity_int8.pth",
                "model_description": "Inception V3",
                "compression_description": "INT8 + Sparsity 61% (RB)",
                "diff_fp32_min": -1.1,
                "diff_fp32_max": 0.4,
                "multiprocessing_distributed": true
            },
            "mobilenet_v2_imagenet": {
                "config": "examples/torch/classification/configs/quantization/mobilenet_v2_imagenet.json",
                "target_ov": 71.87,
                "target_pt": 71.88,
                "metric_type": "Acc@1",
                "model_description": "MobileNet V2"
            },
            "mobilenet_v2_imagenet_int8": {
                "config": "examples/torch/classification/configs/quantization/mobilenet_v2_imagenet_int8.json",
                "reference": "mobilenet_v2_imagenet",
                "target_ov": 71.01,
                "target_pt": 71.24,
                "metric_type": "Acc@1",
                "resume": "mobilenet_v2_imagenet_int8.pth",
                "model_description": "MobileNet V2",
                "compression_description": "INT8",
                "diff_fp32_min": -1,
                "diff_fp32_max": 0.15,
                "diff_target_pt_min": -0.3,
                "diff_target_pt_max": 0.3
            },
            "mobilenet_v2_imagenet_int8_per_tensor": {
                "config": "examples/torch/classification/configs/quantization/mobilenet_v2_imagenet_int8_per_tensor.json",
                "reference": "mobilenet_v2_imagenet",
                "target_ov": 71.17,
                "target_pt": 71.28,
                "metric_type": "Acc@1",
                "resume": "mobilenet_v2_imagenet_int8_per_tensor.pth",
                "model_description": "MobileNet V2",
                "compression_description": "INT8 (per-tensor only)",
                "diff_fp32_min": -1,
                "diff_fp32_max": 0.15,
                "diff_target_pt_min": -0.3,
                "diff_target_pt_max": 0.3
            },
            "mobilenet_v2_imagenet_int4_int8": {
                "config": "examples/torch/classification/configs/mixed_precision/mobilenet_v2_imagenet_mixed_int_hawq.json",
                "reference": "mobilenet_v2_imagenet",
                "target_ov": 70.52,
                "target_pt": 70.57,
                "metric_type": "Acc@1",
                "resume": "mobilenet_v2_imagenet_int4_int8.pth",
                "model_description": "MobileNet V2",
                "compression_description": "Mixed, 58.88% INT8 / 41.12% INT4",
                "diff_fp32_min": -1.5,
                "diff_fp32_max": 0.4,
                "diff_target_pt_min": -0.3,
                "diff_target_pt_max": 0.3
            },
            "mobilenet_v2_imagenet_rb_sparsity_int8": {
                "config": "examples/torch/classification/configs/sparsity_quantization/mobilenet_v2_imagenet_rb_sparsity_int8.json",
                "reference": "mobilenet_v2_imagenet",
                "target_ov": 71.07,
                "target_pt": 71.02,
                "metric_type": "Acc@1",
                "resume": "mobilenet_v2_imagenet_rb_sparsity_int8.pth",
                "model_description": "MobileNet V2",
                "compression_description": "INT8 + Sparsity 52% (RB)",
                "diff_fp32_min": -1,
                "diff_fp32_max": 0.15,
                "diff_target_pt_min": -0.3,
                "diff_target_pt_max": 0.3
            },
            "mobilenet_v3_small_imagenet": {
                "config": "examples/torch/classification/configs/quantization/mobilenet_v3_small_imagenet.json",
                "target_ov": 67.66,
                "target_pt": 67.66,
                "metric_type": "Acc@1",
                "model_description": "MobileNet V3 small"
            },
            "mobilenet_v3_small_imagenet_int8": {
                "config": "examples/torch/classification/configs/quantization/mobilenet_v3_small_imagenet_int8.json",
                "reference": "mobilenet_v3_small_imagenet",
                "target_ov": 66.92,
                "target_pt": 66.97,
                "metric_type": "Acc@1",
                "resume": "mobilenet_v3_small_imagenet_int8.pth",
                "model_description": "MobileNet V3 small",
                "compression_description": "INT8",
                "diff_fp32_min": -1,
                "diff_fp32_max": 0.15
            },
            "squeezenet1_1_imagenet": {
                "config": "examples/torch/classification/configs/quantization/squeezenet1_1_imagenet.json",
                "target_ov": 58.19,
                "target_pt": 58.17,
                "metric_type": "Acc@1",
                "model_description": "SqueezeNet V1.1"
            },
            "squeezenet1_1_imagenet_int8": {
                "config": "examples/torch/classification/configs/quantization/squeezenet1_1_imagenet_int8.json",
                "reference": "squeezenet1_1_imagenet",
                "target_ov": 58.15,
                "target_pt": 58.3,
                "metric_type": "Acc@1",
                "resume": "squeezenet1_1_imagenet_int8.pth",
                "model_description": "SqueezeNet V1.1",
                "compression_description": "INT8",
                "diff_fp32_min": -1,
                "diff_fp32_max": 0.15
            },
            "squeezenet1_1_imagenet_int8_per_tensor": {
                "config": "examples/torch/classification/configs/quantization/squeezenet1_1_imagenet_int8_per_tensor.json",
                "reference": "squeezenet1_1_imagenet",
                "target_ov": 58.06,
                "target_pt": 58.15,
                "metric_type": "Acc@1",
                "resume": "squeezenet1_1_imagenet_int8_per_tensor.pth",
                "model_description": "SqueezeNet V1.1",
                "compression_description": "INT8 (per-tensor only)",
                "diff_fp32_min": -1,
                "diff_fp32_max": 0.15
            },
            "squeezenet1_1_imagenet_int4_int8": {
                "config": "examples/torch/classification/configs/mixed_precision/squeezenet1_1_imagenet_mixed_int_hawq_old_eval.json",
                "reference": "squeezenet1_1_imagenet",
                "target_ov": 57.53,
                "target_pt": 57.59,
                "metric_type": "Acc@1",
                "resume": "squeezenet1_1_imagenet_int4_int8.pth",
                "model_description": "SqueezeNet V1.1",
                "compression_description": "Mixed, 52.83% INT8 / 47.17% INT4",
                "diff_fp32_min": -0.7,
                "diff_fp32_max": 0.7,
                "diff_target_pt_min": -0.3,
                "diff_target_pt_max": 0.3
            },
            "resnet18_imagenet": {
                "config": "examples/torch/classification/configs/binarization/resnet18_imagenet.json",
                "target_ov": 69.77,
                "target_pt": 69.76,
                "metric_type": "Acc@1",
                "model_description": "ResNet-18"
            },
            "resnet18_imagenet_binarization_xnor": {
                "config": "examples/torch/classification/configs/binarization/resnet18_imagenet_binarization_xnor.json",
                "reference": "resnet18_imagenet",
                "target_ov": 61.82,
                "target_pt": 61.88,
                "metric_type": "Acc@1",
                "resume": "resnet18_imagenet_binarization_xnor.pth",
                "model_description": "ResNet-18",
                "compression_description": "XNOR (weights), scale/threshold (activations)",
                "diff_fp32_min": -8.5,
                "diff_fp32_max": 0.1,
                "diff_target_pt_min": -0.3,
                "diff_target_pt_max": 0.3
            },
            "resnet18_imagenet_binarization_dorefa": {
                "config": "examples/torch/classification/configs/binarization/resnet18_imagenet_binarization_dorefa.json",
                "reference": "resnet18_imagenet",
                "target_ov": null,
<<<<<<< HEAD
                "target_pt": 61.49,
=======
                "target_pt": 61.6,
>>>>>>> 59a6a401
                "metric_type": "Acc@1",
                "resume": "resnet18_imagenet_binarization_dorefa.pth",
                "model_description": "ResNet-18",
                "compression_description": "DoReFa (weights), scale/threshold (activations)",
                "diff_fp32_min": -8.33,
                "diff_fp32_max": 0.1,
<<<<<<< HEAD
=======
                "diff_target_pt_min": -0.3,
                "diff_target_pt_max": 0.3,
>>>>>>> 59a6a401
                "skip_ov": "Issue-22543"
            },
            "resnet18_imagenet_pruning_magnitude": {
                "config": "examples/torch/classification/configs/pruning/resnet18_imagenet_pruning_magnitude.json",
                "reference": "resnet18_imagenet",
                "target_ov": 69.26,
                "target_pt": 69.27,
                "metric_type": "Acc@1",
                "resume": "resnet18_imagenet_pruning_magnitude.pth",
                "model_description": "ResNet-18",
                "compression_description": "Filter pruning, 40%, magnitude criterion"
            },
            "resnet18_imagenet_pruning_geometric_median": {
                "config": "examples/torch/classification/configs/pruning/resnet18_imagenet_pruning_geometric_median.json",
                "reference": "resnet18_imagenet",
                "target_ov": 69.3,
                "target_pt": 69.31,
                "metric_type": "Acc@1",
                "resume": "resnet18_imagenet_pruning_geometric_median.pth",
                "model_description": "ResNet-18",
                "compression_description": "Filter pruning, 40%, geometric median criterion"
            },
            "resnet34_imagenet": {
                "config": "examples/torch/classification/configs/pruning/resnet34_imagenet.json",
                "target_ov": 73.3,
                "target_pt": 73.29,
                "metric_type": "Acc@1",
                "model_description": "ResNet-34"
            },
            "resnet34_imagenet_pruning_geometric_median_kd": {
                "config": "examples/torch/classification/configs/pruning/resnet34_imagenet_pruning_geometric_median_kd.json",
                "reference": "resnet34_imagenet",
                "target_ov": 73.12,
                "target_pt": 73.12,
                "metric_type": "Acc@1",
                "resume": "resnet34_imagenet_pruning_geometric_median_kd.pth",
                "model_description": "ResNet-34",
                "compression_description": "Filter pruning, 50%, geometric median criterion + KD"
            },
            "googlenet_imagenet": {
                "config": "examples/torch/classification/configs/pruning/googlenet_imagenet.json",
                "target_ov": 69.77,
                "target_pt": 69.78,
                "metric_type": "Acc@1",
                "model_description": "GoogLeNet"
            },
            "googlenet_imagenet_pruning_geometric_median": {
                "config": "examples/torch/classification/configs/pruning/googlenet_imagenet_pruning_geometric_median.json",
                "reference": "googlenet_imagenet",
                "target_ov": 69.45,
                "target_pt": 69.46,
                "metric_type": "Acc@1",
                "resume": "googlenet_imagenet_pruning_geometric_median.pth",
                "model_description": "GoogLeNet",
                "compression_description": "Filter pruning, 40%, geometric median criterion"
            }
        }
    },
    "object_detection": {
        "voc": {
            "ssd300_mobilenet_voc": {
                "config": "examples/torch/object_detection/configs/ssd300_mobilenet_voc.json",
                "target_ov": 62.28,
                "target_pt": 62.24,
                "metric_type": "Mean AP",
                "resume": "ssd300_mobilenet_voc.pth",
                "batch": 120,
                "model_description": "SSD300-MobileNet"
            },
            "ssd300_mobilenet_voc_magnitude_sparsity_int8": {
                "config": "examples/torch/object_detection/configs/ssd300_mobilenet_voc_magnitude_int8.json",
                "reference": "ssd300_mobilenet_voc",
                "target_ov": 63.01,
                "target_pt": 62.97,
                "metric_type": "Mean AP",
                "resume": "ssd300_mobilenet_voc_magnitude_sparsity_int8.pth",
                "model_description": "SSD300-MobileNet",
                "compression_description": "INT8 + Sparsity 70% (Magnitude)",
                "diff_fp32_min": -1,
                "diff_fp32_max": 0.8
            },
            "ssd300_vgg_voc": {
                "config": "examples/torch/object_detection/configs/ssd300_vgg_voc.json",
                "target_ov": 78.03,
                "target_pt": 78.28,
                "metric_type": "Mean AP",
                "resume": "ssd300_vgg_voc.pth",
                "batch": 120,
                "model_description": "SSD300-VGG-BN"
            },
            "ssd300_vgg_voc_int8": {
                "config": "examples/torch/object_detection/configs/ssd300_vgg_voc_int8.json",
                "reference": "ssd300_vgg_voc",
                "target_ov": 77.94,
                "target_pt": 77.89,
                "metric_type": "Mean AP",
                "resume": "ssd300_vgg_voc_int8.pth",
                "model_description": "SSD300-VGG-BN",
                "compression_description": "INT8",
                "diff_fp32_min": -1,
                "diff_fp32_max": 0.1
            },
            "ssd300_vgg_voc_magnitude_sparsity_int8": {
                "config": "examples/torch/object_detection/configs/ssd300_vgg_voc_magnitude_sparsity_int8.json",
                "reference": "ssd300_vgg_voc",
                "target_ov": 77.46,
                "target_pt": 77.67,
                "metric_type": "Mean AP",
                "resume": "ssd300_vgg_voc_magnitude_sparsity_int8.pth",
                "model_description": "SSD300-VGG-BN",
                "compression_description": "INT8 + Sparsity 70% (Magnitude)",
                "diff_fp32_max": 0.1
            },
            "ssd300_vgg_voc_pruning_geometric_median": {
                "config": "examples/torch/object_detection/configs/ssd300_vgg_voc_pruning_geometric_median.json",
                "reference": "ssd300_vgg_voc",
                "target_ov": 77.98,
                "target_pt": 78.35,
                "metric_type": "Mean AP",
                "resume": "ssd300_vgg_voc_pruning_geometric_median.pth",
                "batch": 32,
                "model_description": "SSD300-VGG-BN",
                "compression_description": "Filter pruning, 40%, geometric median criterion",
                "diff_fp32_max": 0.1
            },
            "ssd512_vgg_voc": {
                "config": "examples/torch/object_detection/configs/ssd512_vgg_voc.json",
                "target_ov": 80.58,
                "target_pt": 80.26,
                "metric_type": "Mean AP",
                "resume": "ssd512_vgg_voc.pth",
                "batch": 32,
                "model_description": "SSD512-VGG-BN"
            },
            "ssd512_vgg_voc_int8": {
                "config": "examples/torch/object_detection/configs/ssd512_vgg_voc_int8.json",
                "reference": "ssd512_vgg_voc",
                "target_ov": 80.19,
                "target_pt": 80.09,
                "metric_type": "Mean AP",
                "resume": "ssd512_vgg_voc_int8.pth",
                "batch": 32,
                "model_description": "SSD512-VGG-BN",
                "compression_description": "INT8",
                "diff_fp32_min": -1,
                "diff_fp32_max": 0.2
            },
            "ssd512_vgg_voc_magnitude_sparsity_int8": {
                "config": "examples/torch/object_detection/configs/ssd512_vgg_voc_magnitude_sparsity_int8.json",
                "reference": "ssd512_vgg_voc",
                "target_ov": 79.98,
                "target_pt": 79.76,
                "metric_type": "Mean AP",
                "resume": "ssd512_vgg_voc_magnitude_sparsity_int8.pth",
                "batch": 32,
                "model_description": "SSD512-VGG-BN",
                "compression_description": "INT8 + Sparsity 70% (Magnitude)",
                "diff_fp32_min": -1,
                "diff_fp32_max": 0.1
            }
        }
    },
    "semantic_segmentation": {
        "camvid": {
            "unet_camvid": {
                "config": "examples/torch/semantic_segmentation/configs/unet_camvid.json",
                "target_ov": 71.93,
                "target_pt": 71.95,
                "metric_type": "Mean IoU",
                "resume": "unet_camvid.pth",
                "model_description": "UNet",
                "multiprocessing_distributed": true
            },
            "unet_camvid_int8": {
                "config": "examples/torch/semantic_segmentation/configs/unet_camvid_int8.json",
                "reference": "unet_camvid",
                "target_ov": 71.88,
                "target_pt": 71.9,
                "metric_type": "Mean IoU",
                "resume": "unet_camvid_int8.pth",
                "model_description": "UNet",
                "compression_description": "INT8",
                "diff_fp32_min": -1,
                "diff_fp32_max": 0.1,
                "multiprocessing_distributed": true
            },
            "unet_camvid_magnitude_sparsity_int8": {
                "config": "examples/torch/semantic_segmentation/configs/unet_camvid_magnitude_sparsity_int8.json",
                "reference": "unet_camvid",
                "target_ov": 72.54,
                "target_pt": 72.46,
                "metric_type": "Mean IoU",
                "resume": "unet_camvid_magnitude_sparsity_int8.pth",
                "model_description": "UNet",
                "compression_description": "INT8 + Sparsity 60% (Magnitude)",
                "diff_fp32_min": -1,
                "diff_fp32_max": 0.7,
                "multiprocessing_distributed": true
            },
            "icnet_camvid": {
                "config": "examples/torch/semantic_segmentation/configs/icnet_camvid.json",
                "target_ov": 67.88,
                "target_pt": 67.89,
                "metric_type": "Mean IoU",
                "resume": "icnet_camvid.pth",
                "model_description": "ICNet",
                "multiprocessing_distributed": true
            },
            "icnet_camvid_int8": {
                "config": "examples/torch/semantic_segmentation/configs/icnet_camvid_int8.json",
                "reference": "icnet_camvid",
                "target_ov": 67.89,
                "target_pt": 67.86,
                "metric_type": "Mean IoU",
                "resume": "icnet_camvid_int8.pth",
                "model_description": "ICNet",
                "compression_description": "INT8",
                "diff_fp32_min": -1,
                "diff_fp32_max": 0.1,
                "multiprocessing_distributed": true
            },
            "icnet_camvid_magnitude_sparsity_int8": {
                "config": "examples/torch/semantic_segmentation/configs/icnet_camvid_magnitude_sparsity_int8.json",
                "reference": "icnet_camvid",
                "target_ov": 67.16,
                "target_pt": 67.17,
                "metric_type": "Mean IoU",
                "resume": "icnet_camvid_magnitude_sparsity_int8.pth",
                "model_description": "ICNet",
                "compression_description": "INT8 + Sparsity 60% (Magnitude)",
                "diff_fp32_min": -1,
                "diff_fp32_max": 0.1,
                "multiprocessing_distributed": true
            }
        },
        "mapillary_vistas": {
            "unet_mapillary": {
                "config": "examples/torch/semantic_segmentation/configs/unet_mapillary.json",
                "target_ov": 56.24,
                "target_pt": 56.24,
                "metric_type": "Mean IoU",
                "resume": "unet_mapillary.pth",
                "model_description": "UNet",
                "multiprocessing_distributed": true
            },
            "unet_mapillary_int8": {
                "config": "examples/torch/semantic_segmentation/configs/unet_mapillary_int8.json",
                "reference": "unet_mapillary",
                "target_ov": 56.14,
                "target_pt": 56.08,
                "metric_type": "Mean IoU",
                "resume": "unet_mapillary_int8.pth",
                "model_description": "UNet",
                "compression_description": "INT8",
                "diff_fp32_min": -1,
                "diff_fp32_max": 0.1,
                "multiprocessing_distributed": true,
                "xfail_ov": "Issue-112675"
            },
            "unet_mapillary_magnitude_sparsity_int8": {
                "config": "examples/torch/semantic_segmentation/configs/unet_mapillary_magnitude_sparsity_int8.json",
                "reference": "unet_mapillary",
                "target_ov": 55.76,
                "target_pt": 55.7,
                "metric_type": "Mean IoU",
                "resume": "unet_mapillary_magnitude_sparsity_int8.pth",
                "model_description": "UNet",
                "compression_description": "INT8 + Sparsity 60% (Magnitude)",
                "diff_fp32_min": -1,
                "diff_fp32_max": 0.1,
                "multiprocessing_distributed": true,
                "xfail_ov": "Issue-112675"
            },
            "unet_mapillary_pruning_geometric_median": {
                "config": "examples/torch/semantic_segmentation/configs/unet_mapillary_pruning_geometric_median.json",
                "reference": "unet_mapillary",
                "target_ov": 55.64,
                "target_pt": 55.64,
                "metric_type": "Mean IoU",
                "resume": "unet_mapillary_pruning_geometric_median.pth",
                "model_description": "UNet",
                "compression_description": "Filter pruning, 25%, geometric median criterion",
                "diff_fp32_min": -1,
                "diff_fp32_max": 0.1,
                "multiprocessing_distributed": true
            }
        }
    }
}<|MERGE_RESOLUTION|>--- conflicted
+++ resolved
@@ -264,22 +264,15 @@
                 "config": "examples/torch/classification/configs/binarization/resnet18_imagenet_binarization_dorefa.json",
                 "reference": "resnet18_imagenet",
                 "target_ov": null,
-<<<<<<< HEAD
-                "target_pt": 61.49,
-=======
                 "target_pt": 61.6,
->>>>>>> 59a6a401
                 "metric_type": "Acc@1",
                 "resume": "resnet18_imagenet_binarization_dorefa.pth",
                 "model_description": "ResNet-18",
                 "compression_description": "DoReFa (weights), scale/threshold (activations)",
                 "diff_fp32_min": -8.33,
                 "diff_fp32_max": 0.1,
-<<<<<<< HEAD
-=======
                 "diff_target_pt_min": -0.3,
                 "diff_target_pt_max": 0.3,
->>>>>>> 59a6a401
                 "skip_ov": "Issue-22543"
             },
             "resnet18_imagenet_pruning_magnitude": {
