--- conflicted
+++ resolved
@@ -17,10 +17,7 @@
 from nncf import SensitivityMetric
 from nncf.quantization import compress_weights
 from nncf.torch import wrap_model
-<<<<<<< HEAD
-=======
 from nncf.torch.quantization.layers import WeightsDecompressor
->>>>>>> 59a6a401
 
 DATA_BASED_SENSITIVITY_METRICS = (
     SensitivityMetric.HESSIAN_INPUT_ACTIVATION,
@@ -56,8 +53,6 @@
         return res
 
 
-<<<<<<< HEAD
-=======
 class NestedMatMul(torch.nn.Module):
     def __init__(self):
         super().__init__()
@@ -84,7 +79,6 @@
         return x
 
 
->>>>>>> 59a6a401
 class ConvolutionModel(torch.nn.Module):
     def __init__(self):
         super().__init__()
@@ -131,19 +125,12 @@
     assert n_compressed_weights == n_target_modules
 
 
-<<<<<<< HEAD
-def test_compress_weights_conv():
-    model = ConvolutionModel()
-=======
 def test_compress_weights_functional_model():
     model = FunctionalModel()
->>>>>>> 59a6a401
 
     input_ids = torch.randint(0, 10, [1, 3, 300, 300])
     wrapped_model = wrap_model(model, example_input=input_ids, trace_parameters=True)
     compressed_model = compress_weights(wrapped_model)
-<<<<<<< HEAD
-=======
 
     n_compressed_weights = 0
     for layer in compressed_model.nncf.external_op.values():
@@ -158,7 +145,6 @@
     input_ids = torch.randint(0, 10, [1, 3, 300, 300])
     wrapped_model = wrap_model(model, example_input=input_ids, trace_parameters=True)
     compressed_model = compress_weights(wrapped_model)
->>>>>>> 59a6a401
 
     n_compressed_weights = 0
     n_target_modules = 0
