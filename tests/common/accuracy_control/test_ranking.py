# Copyright (c) 2024 Intel Corporation
# Licensed under the Apache License, Version 2.0 (the "License");
# you may not use this file except in compliance with the License.
# You may obtain a copy of the License at
#      http://www.apache.org/licenses/LICENSE-2.0
# Unless required by applicable law or agreed to in writing, software
# distributed under the License is distributed on an "AS IS" BASIS,
# WITHOUT WARRANTIES OR CONDITIONS OF ANY KIND, either express or implied.
# See the License for the specific language governing permissions and
# limitations under the License.


from typing import List

import numpy as np
import pytest

from nncf.common.graph.graph import NNCFGraph
from nncf.quantization.algorithms.accuracy_control.rank_functions import normalized_mse
from nncf.quantization.algorithms.accuracy_control.ranker import GroupToRank
from nncf.quantization.algorithms.accuracy_control.ranker import Ranker
from nncf.quantization.algorithms.accuracy_control.subset_selection import get_subset_indices
from tests.common.accuracy_control.backend import AABackendForTests
from tests.common.quantization.test_quantizer_removal import GRAPHS as AA_GRAPHS_DESCR
from tests.common.quantization.test_quantizer_removal import create_nncf_graph as aa_create_nncf_graph


def create_fp32_tensor_1d(items):
    return np.array(items, dtype=np.float32)


@pytest.mark.parametrize(
    "x_ref,x_approx,expected_nmse",
    [
        # zero_nmse_when_equal
        [create_fp32_tensor_1d([1.6784564, 0.415631]), create_fp32_tensor_1d([1.6784564, 0.415631]), 0.0],
        # trivial
        [create_fp32_tensor_1d([2, 1, -1]), create_fp32_tensor_1d([-2, 4, 1]), 4.833333],
        # not_symmetric
        [create_fp32_tensor_1d([-2, 4, 1]), create_fp32_tensor_1d([2, 1, -1]), 1.380952],
    ],
    ids=[
        "zero_nmse_when_equal",
        "trivial",
        "not_symmetric",
    ],
)
def test_normalized_mse(x_ref: np.ndarray, x_approx: np.ndarray, expected_nmse: float):
    actual_nmse = normalized_mse([x_ref], [x_approx])
    assert np.allclose(expected_nmse, actual_nmse)


@pytest.mark.parametrize(
    "errors,subset_size,expected_indices",
    [
        # all_different
        [[-0.1, 0.02, 0.2, 0.1, 0.05], 4, [1, 2, 3, 4]],
        # sort_stable
        [[1.0, 2.0, 1.0, 2.0, 3.0, 1.0], 4, [0, 1, 3, 4]],
        # all_equal
        [[0.1, 0.1, 0.1, 0.1], 3, [0, 1, 2]],
        # subset_size_equals_zero
        [[0.1, 0.2, 0.3, 0.4], 0, []],
        # simple
        [[5, 5, 3, 3, 2, 2, 1, 1], 6, [0, 1, 2, 3, 4, 5]],
        # all_negative
        [[-10, -0.1, -5, -5, -0.1, -0.001], 4, [1, 2, 4, 5]],
        # subset_size_equals_num_errors
        [[0, 1, 2, 3, 4, 5], 6, [0, 1, 2, 3, 4, 5]],
        # subset_size_greater_than_num_errors
        [[0, -1, -2, -3, -4, -5], 10000, [0, 1, 2, 3, 4, 5]],
    ],
    ids=[
        "all_different",
        "sort_stable",
        "all_equal",
        "subset_size_equals_zero",
        "simple",
        "all_negative",
        "subset_size_equals_num_errors",
        "subset_size_greater_than_num_errors",
    ],
)
def test_get_subset_indices(errors: List[float], subset_size: int, expected_indices: List[int]):
    actual_indices = get_subset_indices(errors, subset_size)
    assert expected_indices == actual_indices


@pytest.mark.parametrize(
    "nncf_graph_name,ref_groups",
    [
        (
            "simple_graph",
            [
<<<<<<< HEAD
                GroupToRank(["quantizer_139", "quantizer_162", "quantizer_119"], ["add_117", "conv2d_161"]),
                GroupToRank(["quantizer_153", "quantizer_147"], ["conv2d_146"]),
                GroupToRank(["quantizer_134", "quantizer_128"], ["conv2d_127"]),
=======
                GroupToRank(["fake_quantize_139", "fake_quantize_162", "fake_quantize_119"], ["add_117", "conv2d_161"]),
                GroupToRank(["fake_quantize_153", "fake_quantize_147"], ["conv2d_146"]),
                GroupToRank(["fake_quantize_134", "fake_quantize_128"], ["conv2d_127"]),
>>>>>>> 59a6a401
            ],
        ),
        (
            "graph_with_shapeof",
            [
<<<<<<< HEAD
                GroupToRank(["quantizer_105"], ["interpolate_115"]),
                GroupToRank(["quantizer_710", "quantizer_93"], ["multiply_99"]),
                GroupToRank(["quantizer_82"], ["power_87"]),
=======
                GroupToRank(["fake_quantize_105"], ["interpolate_115"]),
                GroupToRank(["fake_quantize_710", "fake_quantize_93"], ["multiply_99"]),
                GroupToRank(["fake_quantize_82"], ["power_87"]),
>>>>>>> 59a6a401
            ],
        ),
    ],
)
def test_find_groups_of_quantizers_to_rank(nncf_graph_name: NNCFGraph, ref_groups: List[GroupToRank]):
    ranker = Ranker(1, tuple(), AABackendForTests, None)
    nncf_graph = aa_create_nncf_graph(AA_GRAPHS_DESCR[nncf_graph_name])
    ret_val = ranker.find_groups_of_quantizers_to_rank(nncf_graph)
    assert len(ret_val) == len(ref_groups)
    # Can zip as qauantizers are topologically sorted
    for actual_group, ref_group in zip(ret_val, ref_groups):
        for attr in ["quantizers", "operations"]:
            acutal_attr_value = getattr(actual_group, attr)
            ref_attr_value = getattr(ref_group, attr)

            assert len(acutal_attr_value) == len(ref_attr_value)
            actual_node_names = [n.node_name for n in acutal_attr_value]
            for ref_node_name in ref_attr_value:
                assert ref_node_name in actual_node_names<|MERGE_RESOLUTION|>--- conflicted
+++ resolved
@@ -92,29 +92,17 @@
         (
             "simple_graph",
             [
-<<<<<<< HEAD
-                GroupToRank(["quantizer_139", "quantizer_162", "quantizer_119"], ["add_117", "conv2d_161"]),
-                GroupToRank(["quantizer_153", "quantizer_147"], ["conv2d_146"]),
-                GroupToRank(["quantizer_134", "quantizer_128"], ["conv2d_127"]),
-=======
                 GroupToRank(["fake_quantize_139", "fake_quantize_162", "fake_quantize_119"], ["add_117", "conv2d_161"]),
                 GroupToRank(["fake_quantize_153", "fake_quantize_147"], ["conv2d_146"]),
                 GroupToRank(["fake_quantize_134", "fake_quantize_128"], ["conv2d_127"]),
->>>>>>> 59a6a401
             ],
         ),
         (
             "graph_with_shapeof",
             [
-<<<<<<< HEAD
-                GroupToRank(["quantizer_105"], ["interpolate_115"]),
-                GroupToRank(["quantizer_710", "quantizer_93"], ["multiply_99"]),
-                GroupToRank(["quantizer_82"], ["power_87"]),
-=======
                 GroupToRank(["fake_quantize_105"], ["interpolate_115"]),
                 GroupToRank(["fake_quantize_710", "fake_quantize_93"], ["multiply_99"]),
                 GroupToRank(["fake_quantize_82"], ["power_87"]),
->>>>>>> 59a6a401
             ],
         ),
     ],
