--- conflicted
+++ resolved
@@ -24,7 +24,7 @@
 from tests.common.quantization.metatypes import QUANTIZABLE_METATYPES
 from tests.common.quantization.metatypes import QUANTIZE_AGNOSTIC_METATYPES
 from tests.common.quantization.metatypes import QUANTIZER_METATYPES
-from tests.common.quantization.metatypes import ShapeOfTestMetatype
+from tests.common.quantization.metatypes import SHAPEOF_METATYPES
 
 
 @dataclass
@@ -297,17 +297,10 @@
 @pytest.mark.parametrize("nncf_graph,test_case", TEST_PARAMS, ids=IDS)
 def test_find_quantizer_nodes_to_cut(nncf_graph: NNCFGraph, test_case: TestCase):
     quantizer_node = nncf_graph.get_node_by_name(test_case.node_name)
-<<<<<<< HEAD
-    # As test graphs are fully connected and does not have readvariable metatyep,
-    # this should work
-    input_nodes = nncf_graph.get_input_nodes()
-    nncf_graph_without_shapeof = remove_shapeof_subgraphs(deepcopy(nncf_graph), [ShapeOfTestMetatype], input_nodes)
-=======
     # As test graphs are fully connected and does not have readvariable metatype,
     # this should work
     input_nodes = nncf_graph.get_input_nodes()
     nncf_graph_without_shapeof = remove_shapeof_subgraphs(deepcopy(nncf_graph), SHAPEOF_METATYPES, input_nodes)
->>>>>>> 59a6a401
     nodes, ops = find_quantizer_nodes_to_cut(
         nncf_graph_without_shapeof,
         quantizer_node,
