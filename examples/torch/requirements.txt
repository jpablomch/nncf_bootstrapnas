--- conflicted
+++ resolved
@@ -6,9 +6,5 @@
 mlflow>=1.12.1
 returns==0.14
 opencv-python>=4.4.0.46
-<<<<<<< HEAD
-torchvision~=0.14.0  # the minor version should always match the torch minor version that is installed via NNCF's `pip install nncf[torch]`; TV minor version is torch minor version +1
-=======
 torchvision>=0.9.2,<0.15  # the minor version should always match the torch minor version that is installed via NNCF's `pip install nncf[torch]`; TV minor version is torch minor version +1
->>>>>>> 336b4e5f
 efficientnet_pytorch