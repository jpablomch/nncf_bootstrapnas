--- conflicted
+++ resolved
@@ -200,11 +200,8 @@
                 quantized_model_graph,
                 self._restore_mode,
                 self._algo_backend.get_op_with_weights_metatypes(),
-<<<<<<< HEAD
-=======
                 self._algo_backend.is_node_with_weight,
                 self._algo_backend.get_weight_tensor_port_ids,
->>>>>>> 59a6a401
             )
 
             prepared_model = self._evaluator.prepare_model(modified_model)
