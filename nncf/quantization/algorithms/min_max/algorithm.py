"""
 Copyright (c) 2022 Intel Corporation
 Licensed under the Apache License, Version 2.0 (the "License");
 you may not use this file except in compliance with the License.
 You may obtain a copy of the License at
      http://www.apache.org/licenses/LICENSE-2.0
 Unless required by applicable law or agreed to in writing, software
 distributed under the License is distributed on an "AS IS" BASIS,
 WITHOUT WARRANTIES OR CONDITIONS OF ANY KIND, either express or implied.
 See the License for the specific language governing permissions and
 limitations under the License.
"""

from copy import deepcopy
from typing import Dict, List, TypeVar, Optional, OrderedDict, Tuple
import collections
from nncf import Dataset
from nncf.common.graph.definitions import NNCFGraphNodeType
from nncf.common.graph.graph import NNCFGraph
from nncf.common.graph.transformations.commands import TargetType
from nncf.common.graph.transformations.commands import TargetPoint
from nncf.common.graph.transformations.layout import TransformationLayout
from nncf.parameters import TargetDevice
from nncf.common.hardware.config import HWConfigType
from nncf.common.hardware.config import HW_CONFIG_TYPE_TARGET_DEVICE_MAP
from nncf.common.insertion_point_graph import InsertionPointGraph
from nncf.common.quantization.quantizer_propagation.solver import QuantizerPropagationSolver
from nncf.common.quantization.quantizer_setup import SingleConfigQuantizationPoint
from nncf.common.quantization.quantizer_setup import SingleConfigQuantizerSetup
from nncf.common.quantization.structs import QuantizableWeightedLayerNode
from nncf.common.quantization.structs import QuantizationMode
from nncf.common.quantization.structs import QuantizerConfig
from nncf.common.quantization.structs import QuantizationPreset
from nncf.common.quantization.structs import QuantizerGroup
from nncf.common.quantization.structs import QuantizationConstraints
from nncf.common.quantization.config_assignment import assign_qconfig_lists_to_modules
from nncf.common.tensor_statistics.collectors import TensorStatisticCollectorBase
from nncf.common.utils.backend import BackendType
from nncf.common.utils.backend import get_backend
from nncf.common.logging import nncf_logger

from nncf.quantization.algorithms.algorithm import Algorithm
from nncf.quantization.algorithms.algorithm import AlgorithmParameters
from nncf.quantization.algorithms.min_max.backend import ALGO_BACKENDS
from nncf.quantization.algorithms.definitions import RangeType
from nncf.quantization.algorithms.definitions import Granularity
from nncf.common.factory import NNCFGraphFactory
from nncf.common.tensor_statistics.statistic_point import StatisticPoint
from nncf.common.tensor_statistics.statistic_point import StatisticPointsContainer

TModel = TypeVar('TModel')


class MinMaxQuantizationParameters(AlgorithmParameters):
    """
    Base class of MinMaxQuantization algorithm parameters.
    """

    DEFAULT_QCONFIG = QuantizerConfig(num_bits=8,
                                      mode=QuantizationMode.SYMMETRIC,
                                      signedness_to_force=None,
                                      per_channel=False)

    def __init__(self,
                 number_samples: int = 300,
                 preset: QuantizationPreset = QuantizationPreset.PERFORMANCE,
                 weight_bits: Optional[int] = None,
                 weight_granularity: Optional[Granularity] = None,
                 signed_weights: Optional[bool] = None,
                 activation_bits: Optional[int] = None,
                 activation_granularity: Optional[Granularity] = None,
                 signed_activations: Optional[bool] = None,
                 target_device: TargetDevice = TargetDevice.ANY,
                 range_type: Optional[RangeType] = None,
                 quantize_outputs: bool = False,
                 ignored_scopes: Optional[List[str]] = None,
                 ):
        """
        :param number_samples: Number of samples for the statistics collection.
        :param preset: Preset parameter for Quantization.
            Defines the mode: symmetric or asymmetric of the activation quantizers.
        :param weight_bits: Bitwidth for the weight quantizers.
        :param weight_granularity: Type of quantization granularity for weight quantizers.
            Could be per-channel or per-tensor.
        :param signed_weights: Defines whether the datatype of the weight quantizers should be forced.
            True if the quantizer *must* be signed, False if *must* be unsigned,
            None if the signed/unsigned attribute should be determined based on the incoming activation
            statistics during range initialization.
        :param activation_bits: Bitwidth for the activation quantizers.
        :param activation_granularity: Type of quantization granularity for activation quantizers.
            Could be per-channel or per-tensor.
        :param signed_activations: Defines whether the datatype of the activation quantizers
            should be forced. True if the quantizer *must* be signed, False if *must* be unsigned,
            None if the signed/unsigned attribute should be determined based on the incoming activation
            statistics during range initialization.
        :param target_device: Target device for the settings of the quantization pipeline.
        :param range_type: Type of statistics range calculation.
        :param quantize_outputs: Boolean value that says whether quantize outputs or not.
        :param ignored_scopes: List of the layers which input must not be quantized.
        """
        self.number_samples = number_samples
        self.target_device = HWConfigType(HW_CONFIG_TYPE_TARGET_DEVICE_MAP[target_device.value])
        self.range_type = range_type
        self.quantize_outputs = quantize_outputs
        self.ignored_scopes = [] if ignored_scopes is None else ignored_scopes
        self.global_quantizer_constraints = {}
        if weight_granularity is not None:
            weight_granularity = weight_granularity == Granularity.PERCHANNEL
        if activation_granularity is not None:
            activation_granularity = activation_granularity == Granularity.PERCHANNEL
        q_weight_constraints = self._get_quantizer_constraints(QuantizerGroup.WEIGHTS, preset, weight_bits,
                                                               weight_granularity, signed_weights)
        q_activation_constraints = self._get_quantizer_constraints(QuantizerGroup.ACTIVATIONS, preset, activation_bits,
                                                                   activation_granularity,
                                                                   signed_activations)
        self.global_quantizer_constraints[QuantizerGroup.WEIGHTS] = q_weight_constraints
        self.global_quantizer_constraints[QuantizerGroup.ACTIVATIONS] = q_activation_constraints

    def _get_quantizer_constraints(self, group: QuantizerGroup, preset: QuantizationPreset, num_bits: Optional[int],
                                   per_channel: Optional[bool],
                                   signedness_to_force: Optional[bool]) -> QuantizationConstraints:
        """
        Returns QuantizationConstraints for the provided quantizer group.

        :param group: Quantizer group.
        :param preset: Quantization preset.
        :param num_bits: Bitwidth of quantizers.
        :param per_channel: Per-channel ot per-tensor granularity.
        :param signedness_to_force: True if the quantizer *must* be signed, False if *must* be unsigned,
            None if the signed/unsigned attribute should be determined based on the incoming activation
            statistics during range initialization.
        :return: QuantizationConstraints.
        """
        constraints = {'mode': preset.get_params_configured_by_preset(group)['mode']}
        if num_bits is not None:
            constraints['num_bits'] = num_bits
        if per_channel is not None:
            constraints['per_channel'] = per_channel
        if signedness_to_force is not None:
            constraints['signedness_to_force'] = signedness_to_force
        return QuantizationConstraints(**constraints)


class MinMaxQuantization(Algorithm):
    """
    Post-training MinMaxQuantization algorithm.

    The algorithm modifies the model by inserting additional nodes, which emulates the quantization of the data flow.
    The algorithm calibrates the parameters of the inserted nodes by collecting the statistics in the insertion points.
    The modified model is returned after the work of the algorithm, which can be perfomed via the original framework.
    It is expected that the inference of the obtained model in the int8 mode would be faster than the original model.
    """

    def __init__(self, parameters: MinMaxQuantizationParameters):
        self.nncf_graph = None
        # It prevents the duplicate weight quantizers from being added.
        # It can happen when you have layers that share the identical weight tensor.
        self._quantization_target_points_to_qconfig = \
            collections.OrderedDict()  # type: OrderedDict[TargetPoint, QuantizerConfig]
        self._parameters = parameters

    @property
    def available_backends(self) -> Dict[str, BackendType]:
        return ALGO_BACKENDS.registry_dict

    def _set_backend_entity(self, model: TModel) -> None:
        """
        Creates a helper class with a backed-specific logic of the algorithm

        :param model: backend-specific input model
        """
        model_backend = get_backend(model)
        if model_backend == BackendType.ONNX:
            from nncf.quantization.algorithms.min_max.onnx_backend import \
                ONNXMinMaxAlgoBackend
            self._backend_entity = ONNXMinMaxAlgoBackend()
        else:
            raise RuntimeError('Cannot return backend-specific entity'
                               'because {} is not supported!'.format(model_backend))

    def _get_default_statistics_collector(self, is_symmetric: bool,
                                          axes: Optional[Tuple], per_channel: bool) -> TensorStatisticCollectorBase:
        """
        Returns the default StatisticCollector.

        :param is_symmetric: True if the quantizer has symmetric mode. False if asymmetric.
        :param axes: Axes to reduce in the statistic tensor.
        :param per_channel: True if per-channel statistics. False if per-tensor.
        :return: StatisticCollector.
        """
        if per_channel:
            return self._backend_entity.minmax_statistic_collector(use_abs_max=is_symmetric,
                                                                   reduction_shape=axes,
                                                                   num_samples=self._parameters.number_samples)
        return self._backend_entity.mean_minmax_statistic_collector(use_per_sample_stats=False,
                                                                    use_abs_max=is_symmetric,
                                                                    reduction_shape=axes,
                                                                    num_samples=self._parameters.number_samples)

    def _get_stat_collector(self, quantizer_config: QuantizerConfig) -> TensorStatisticCollectorBase:
        """
        Creates and returns statistic collector instance based on the quantizer's configuration.

        :param quantizer_config: QuantizerConfig instance for the current layer.
        :return: One of the TensorStatisticCollectorBase instances
        """
        is_symmetric = quantizer_config.mode == QuantizationMode.SYMMETRIC
        axes = (0, 2, 3) if quantizer_config.per_channel else None
        if self._parameters.range_type is None or quantizer_config.per_channel:
            return self._get_default_statistics_collector(is_symmetric, axes, quantizer_config.per_channel)
        if self._parameters.range_type == RangeType.MINMAX:
            return self._backend_entity.minmax_statistic_collector(use_abs_max=is_symmetric,
                                                                   reduction_shape=axes,
                                                                   num_samples=self._parameters.number_samples)
        if self._parameters.range_type == RangeType.MEAN_MINMAX:
            return self._backend_entity.mean_minmax_statistic_collector(use_per_sample_stats=False,
                                                                        use_abs_max=is_symmetric,
                                                                        reduction_shape=axes,
                                                                        num_samples=self._parameters.number_samples)
        raise RuntimeError('This range type is not supported!')

    def _get_default_qconfig(self, constraints: QuantizationConstraints = None) -> QuantizerConfig:
        """
        Returns default quantizer configuration, based on the provided constraints.

        :param constraints: Quantization constraints.
        :return: Quantizer config.
        """
        qconfig = deepcopy(self._parameters.DEFAULT_QCONFIG)
        if constraints is not None:
            qconfig = constraints.apply_constraints_to(qconfig)
        return qconfig

    def _get_quantizer_setup(self, nncf_graph: NNCFGraph) -> SingleConfigQuantizerSetup:
        """
        Returns SingleConfigQuantizerSetup instance based on the input NNCFGraph.

        :param nncf_graph: NNCFGraph instance.
        :return: SingleConfigQuantizerSetup for the current NNCFGraph entity.
        """
        hw_config_type = self._parameters.target_device
        hw_config_path = self._backend_entity.hw_config.get_path_to_hw_config(hw_config_type)
        hw_config = self._backend_entity.hw_config.from_json(hw_config_path)
        weight_nodes = nncf_graph.get_nodes_by_metatypes(self._backend_entity.layers_with_weights_metatypes)
        default_weight_qconfig = self._get_default_qconfig(
            self._parameters.global_quantizer_constraints[QuantizerGroup.WEIGHTS])
        weighted_node_and_qconf_lists = assign_qconfig_lists_to_modules(nodes_with_weights=weight_nodes,
                                                                        default_weight_qconfig=default_weight_qconfig,
                                                                        global_weight_constraints=
                                                                        self._parameters.global_quantizer_constraints[
                                                                            QuantizerGroup.WEIGHTS],
                                                                        scope_overrides_dict=None,
                                                                        hw_config=hw_config)
        quantizable_layer_nodes = [QuantizableWeightedLayerNode(node, qconf_list) for node, qconf_list
                                   in weighted_node_and_qconf_lists.items()]
        pattern = self._backend_entity.hw_fused_patterns.get_full_pattern_graph()
        ip_graph = InsertionPointGraph(nncf_graph)
        ip_graph = ip_graph.get_ip_graph_with_merged_hw_optimized_operations(pattern, quantizable_layer_nodes)
        post_processing_types = self._backend_entity.post_processing_metatypes
        solver = QuantizerPropagationSolver(ignored_scopes=self._parameters.ignored_scopes,
                                            target_scopes=None,
                                            hw_config=hw_config,
                                            default_trait_to_metatype_map=self._backend_entity.quant_trait_op_dict,
                                            default_qconfig_list=[self._get_default_qconfig(
                                                self._parameters.global_quantizer_constraints[
                                                    QuantizerGroup.ACTIVATIONS])],
                                            quantizable_layer_nodes=quantizable_layer_nodes,
                                            quantize_outputs=self._parameters.quantize_outputs,
                                            global_constraints=self._parameters.global_quantizer_constraints,
                                            post_processing_marker_metatypes=post_processing_types)

        quantization_proposal = solver.run_on_ip_graph(ip_graph)
        multi_config_setup = quantization_proposal.quantizer_setup
        single_config_setup = multi_config_setup.select_first_qconfig_for_each_point()
        finalized_proposal = quantization_proposal.finalize(single_config_setup)
        final_setup = solver.get_final_quantizer_setup(finalized_proposal)
        return final_setup

    def _add_weight_quantization_target_point(self, model: TModel, quantization_point: SingleConfigQuantizationPoint,
                                              nncf_graph: NNCFGraph) -> None:
        """
        Adds weight quantization target point to the set of existing points.

        :param quantization_point: SingleConfigQuantizationPoint for the needed layer.
        :param model: Model in the original framework.
        :param nncf_graph: The built NNCFGraph of the model.
        """
        node_name = quantization_point.insertion_point.target_node_name
        node = nncf_graph.get_node_by_name(node_name)
        port_id = self._backend_entity.get_weight_tensor_port_id(node)
        weight_quantization_target_point = self._backend_entity.target_point(TargetType.OPERATION_WITH_WEIGHTS,
                                                                             node_name,
                                                                             port_id)
        weight_quantizer_config = self._backend_entity.get_weight_config(quantization_point.qconfig, model)
        self._quantization_target_points_to_qconfig[weight_quantization_target_point] = weight_quantizer_config

    def _add_activation_quantization_target_point(self,
                                                  quantization_point: SingleConfigQuantizationPoint) -> None:
        """
        Adds activation quantization target point to the set of existing points.

        :param nncf_graph: NNCFGraph instance for working with the graph and nodes.
        :param quantization_point: SingleConfigQuantizationPoint for the needed layer.
        """
        node_name = quantization_point.insertion_point.target_node_name
        # If quantization of Model Input node
        if NNCFGraphNodeType.INPUT_NODE in node_name:
            # There is only onde node - input_node
            output_port_id = 0
            activation_quantization_target_point = self._backend_entity.target_point(TargetType.POST_LAYER_OPERATION,
                                                                                     node_name,
                                                                                     output_port_id)
        # If not Model Input node
        # If Quantization of node's input
        elif quantization_point.insertion_point.input_port_id is not None:
            input_port_id = quantization_point.insertion_point.input_port_id
            activation_quantization_target_point = self._backend_entity.target_point(TargetType.PRE_LAYER_OPERATION,
                                                                                     node_name,
                                                                                     input_port_id)
        # If quantization of node's output
        else:
            output_port_id = 0
            activation_quantization_target_point = self._backend_entity.target_point(TargetType.POST_LAYER_OPERATION,
                                                                                     node_name,
                                                                                     output_port_id)
        self._quantization_target_points_to_qconfig[activation_quantization_target_point] = quantization_point.qconfig

    def _get_quantization_target_points(self, model: TModel) -> OrderedDict[TargetPoint, QuantizerConfig]:
        """
        Returns Quantization Target Points.
        In the Compression Pipeline logic NNCF assumes that the compression pipeline works only on the single model.
        So for the optimization purpose if Quantization Target Points were computed before the function returns them,
        otherwise builds NNCFGraph from the 'model',
        finds the quantization setup and processes it to the Set of Quantization Target Points.

        :param model: Backend-specific model, for which Quantization Target Points are being seek.
        :return: Set of Quantization Target Points.
        """
        nncf_graph = NNCFGraphFactory.create(model) if self.nncf_graph is None else self.nncf_graph

        if self._quantization_target_points_to_qconfig:
            return self._quantization_target_points_to_qconfig
        quantizer_setup = self._get_quantizer_setup(nncf_graph)
        for quantization_point in quantizer_setup.quantization_points.values():
            if quantization_point.is_weight_quantization_point():
                self._add_weight_quantization_target_point(model, quantization_point, nncf_graph)
            elif quantization_point.is_activation_quantization_point():
                self._add_activation_quantization_target_point(quantization_point)
            else:
                raise RuntimeError('Incorrect quantization point')
        self._quantization_target_points_to_qconfig = collections.OrderedDict(
            sorted(self._quantization_target_points_to_qconfig.items()))
        return self._quantization_target_points_to_qconfig

    def _apply(self,
               model: TModel,
               statistic_points: Optional[StatisticPointsContainer] = None,
               dataset: Optional[Dataset] = None) -> TModel:
        transformation_layout, transformation_commands = TransformationLayout(), []
        nncf_graph = NNCFGraphFactory.create(model) if self.nncf_graph is None else self.nncf_graph
        model_transformer = self._backend_entity.model_transformer(model)

        quantization_target_points = self._get_quantization_target_points(model)
        weight_tensor_names = set()

        for quantization_target_point, qconfig in quantization_target_points.items():
            target_node_name = quantization_target_point.target_node_name
            node = nncf_graph.get_node_by_name(target_node_name)
            if quantization_target_point.type == TargetType.OPERATION_WITH_WEIGHTS:
                weight_tensor_name, weight_tensor = self._backend_entity.get_weight_tensor(model,
                                                                                           quantization_target_point)
                # If the nodes share one weight tensor, we should have only one quantizer on that
                if weight_tensor_name in weight_tensor_names:
                    continue
                weight_tensor_names.add(weight_tensor_name)
                command = self._backend_entity.create_weight_quantizer_insertion_command(quantization_target_point,
                                                                                         qconfig, weight_tensor, node)
                transformation_commands.append(command)
            elif quantization_target_point.type in [TargetType.PRE_LAYER_OPERATION, TargetType.POST_LAYER_OPERATION]:
                def filter_func(point):
                    return MinMaxQuantization in point.algorithm_to_tensor_collectors and \
                           point.target_point.type == quantization_target_point.type

                for tensor_collector in statistic_points.get_algo_statistics_for_node(target_node_name, filter_func,
                                                                                      MinMaxQuantization):
                    command = self._backend_entity.create_activation_quantizer_insertion_command(
                        quantization_target_point, qconfig, tensor_collector.get_statistics())
                    transformation_commands.append(command)
            else:
                raise RuntimeError('Inccorrect type of Quantization Target Point!')

        for transformation_command in transformation_commands:
            transformation_layout.register(transformation_command)

        quantized_model = model_transformer.transform(transformation_layout)
        return quantized_model

    def get_statistic_points(self, model: TModel) -> StatisticPointsContainer:
        self._set_backend_entity(model)
        quantization_target_points = self._get_quantization_target_points(model)
        output = StatisticPointsContainer()
        for quantization_target_point, qconfig in quantization_target_points.items():
            if quantization_target_point.type in [TargetType.PRE_LAYER_OPERATION, TargetType.POST_LAYER_OPERATION]:
                nncf_logger.debug(f'Adding target point {quantization_target_point.target_node_name} '
                                  f'for statistics collection')
<<<<<<< HEAD
                stat_collector = self._get_stat_collector(self._parameters.activation_quantizer_config)
=======
                stat_collector = self._get_stat_collector(qconfig)
>>>>>>> 336b4e5f
                output.add_statistic_point(StatisticPoint(target_point=quantization_target_point,
                                                          tensor_collector=stat_collector,
                                                          algorithm=MinMaxQuantization))
            else:
                nncf_logger.debug(f'Skipping collection at {quantization_target_point} - this is a weight quantizer')
        return output<|MERGE_RESOLUTION|>--- conflicted
+++ resolved
@@ -403,11 +403,7 @@
             if quantization_target_point.type in [TargetType.PRE_LAYER_OPERATION, TargetType.POST_LAYER_OPERATION]:
                 nncf_logger.debug(f'Adding target point {quantization_target_point.target_node_name} '
                                   f'for statistics collection')
-<<<<<<< HEAD
-                stat_collector = self._get_stat_collector(self._parameters.activation_quantizer_config)
-=======
                 stat_collector = self._get_stat_collector(qconfig)
->>>>>>> 336b4e5f
                 output.add_statistic_point(StatisticPoint(target_point=quantization_target_point,
                                                           tensor_collector=stat_collector,
                                                           algorithm=MinMaxQuantization))
