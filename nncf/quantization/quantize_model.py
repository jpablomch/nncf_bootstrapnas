# Copyright (c) 2024 Intel Corporation
# Licensed under the Apache License, Version 2.0 (the "License");
# you may not use this file except in compliance with the License.
# You may obtain a copy of the License at
#      http://www.apache.org/licenses/LICENSE-2.0
# Unless required by applicable law or agreed to in writing, software
# distributed under the License is distributed on an "AS IS" BASIS,
# WITHOUT WARRANTIES OR CONDITIONS OF ANY KIND, either express or implied.
# See the License for the specific language governing permissions and
# limitations under the License.

from typing import Any, Callable, Iterable, List, Optional, Tuple, TypeVar, Union

import nncf
from nncf.api.compression import TModel
from nncf.common.deprecation import warning_deprecated
<<<<<<< HEAD
from nncf.common.factory import NNCFGraphFactory
=======
>>>>>>> 59a6a401
from nncf.common.quantization.structs import QuantizationPreset
from nncf.common.utils.api_marker import api
from nncf.common.utils.backend import BackendType
from nncf.common.utils.backend import get_backend
from nncf.data import Dataset
from nncf.parameters import CompressWeightsMode
from nncf.parameters import DropType
from nncf.parameters import ModelType
from nncf.parameters import QuantizationMode
from nncf.parameters import SensitivityMetric
from nncf.parameters import TargetDevice
from nncf.quantization.advanced_parameters import AdvancedAccuracyRestorerParameters
from nncf.quantization.advanced_parameters import AdvancedQuantizationParameters
from nncf.quantization.algorithms.accuracy_control.evaluator import MetricResults
from nncf.quantization.algorithms.hyperparameter_tuner.algorithm import HyperparameterTuner
from nncf.quantization.algorithms.hyperparameter_tuner.param_grid import get_quantization_param_grids
from nncf.quantization.algorithms.post_training.pipeline import create_ptq_pipeline
from nncf.scopes import IgnoredScope

TTensor = TypeVar("TTensor")


@api(canonical_alias="nncf.quantize")
def quantize(
    model: TModel,
    calibration_dataset: Dataset,
    mode: Optional[QuantizationMode] = None,
    preset: Optional[QuantizationPreset] = None,
    target_device: TargetDevice = TargetDevice.ANY,
    subset_size: int = 300,
    fast_bias_correction: bool = True,
    model_type: Optional[ModelType] = None,
    ignored_scope: Optional[IgnoredScope] = None,
    advanced_parameters: Optional[AdvancedQuantizationParameters] = None,
) -> TModel:
    """
    Applies post-training quantization to the provided model.

    :param model: A model to be quantized.
    :type  model: TModel
    :param calibration_dataset: A representative dataset for the
        calibration process.
    :type  calibration_dataset: nncf.Dataset
    :param mode: Special quantization mode that specify different ways of the optimization.
    :type mode: Optional[nncf.QuantizationMode]
    :param preset: A preset controls the quantization mode (symmetric and asymmetric).
        It can take the following values:
        - `performance`: Symmetric quantization of weights and activations.
        - `mixed`: Symmetric quantization of weights and asymmetric quantization of activations.
        Default value is None. In this case, `mixed` preset is used for `transformer`
        model type otherwise `performance`.
    :type  preset: nncf.QuantizationPreset
    :param target_device: A target device the specificity of which will be taken
        into account while compressing in order to obtain the best performance
        for this type of device.
    :type  target_device: nncf.TargetDevice
    :param subset_size: Size of a subset to calculate activations statistics used for quantization.
        Must be positive.
    :param fast_bias_correction: Setting this option to `False` enables a different
        bias correction method which is more accurate, in general, and takes
        more time but requires less memory.
    :param model_type: Model type is needed to specify additional patterns
        in the model. Supported only `transformer` now.
    :type  model_type: Optional[nncf.ModelType]
    :param ignored_scope: An ignored scope that defined the list of model control
        flow graph nodes to be ignored during quantization.
    :type  ignored_scope: Optional[nncf.IgnoredScope]
    :param advanced_parameters: Advanced quantization parameters for
        fine-tuning the quantization algorithm.
    :return: The quantized model.
    :rtype: TModel
    """

    if subset_size < 1:
        raise ValueError("Subset size must be positive.")

    backend = get_backend(model)
    if backend == BackendType.OPENVINO:
        from nncf.openvino.quantization.quantize_model import quantize_impl

        return quantize_impl(
            model=model,
            calibration_dataset=calibration_dataset,
            mode=mode,
            preset=preset,
            target_device=target_device,
            subset_size=subset_size,
            fast_bias_correction=fast_bias_correction,
            model_type=model_type,
            ignored_scope=ignored_scope,
            advanced_parameters=advanced_parameters,
        )

    if backend == BackendType.ONNX:
        from nncf.onnx.quantization.quantize_model import quantize_impl

        return quantize_impl(
            model=model,
            calibration_dataset=calibration_dataset,
            mode=mode,
            preset=preset,
            target_device=target_device,
            subset_size=subset_size,
            fast_bias_correction=fast_bias_correction,
            model_type=model_type,
            ignored_scope=ignored_scope,
            advanced_parameters=advanced_parameters,
        )

    if backend == BackendType.TENSORFLOW:
        from nncf.tensorflow.quantization.quantize_model import quantize_impl

        return quantize_impl(
            model=model,
            calibration_dataset=calibration_dataset,
            mode=mode,
            preset=preset,
            target_device=target_device,
            subset_size=subset_size,
            fast_bias_correction=fast_bias_correction,
            model_type=model_type,
            ignored_scope=ignored_scope,
            advanced_parameters=advanced_parameters,
        )

    if backend == BackendType.TORCH:
        from nncf.torch.quantization.quantize_model import quantize_impl

        return quantize_impl(
            model=model,
            calibration_dataset=calibration_dataset,
            mode=mode,
            preset=preset,
            target_device=target_device,
            subset_size=subset_size,
            fast_bias_correction=fast_bias_correction,
            model_type=model_type,
            ignored_scope=ignored_scope,
            advanced_parameters=advanced_parameters,
        )

    raise nncf.UnsupportedBackendError(f"Unsupported type of backend: {backend}")


@api(canonical_alias="nncf.quantize_with_accuracy_control")
def quantize_with_accuracy_control(
    model: TModel,
    calibration_dataset: Dataset,
    validation_dataset: Dataset,
    validation_fn: Callable[[Any, Iterable[Any]], float],
    max_drop: float = 0.01,
    drop_type: DropType = DropType.ABSOLUTE,
    preset: Optional[QuantizationPreset] = None,
    target_device: TargetDevice = TargetDevice.ANY,
    subset_size: int = 300,
    fast_bias_correction: bool = True,
    model_type: Optional[ModelType] = None,
    ignored_scope: Optional[IgnoredScope] = None,
    advanced_quantization_parameters: Optional[AdvancedQuantizationParameters] = None,
    advanced_accuracy_restorer_parameters: Optional[AdvancedAccuracyRestorerParameters] = None,
) -> TModel:
    """
    Applies post-training quantization algorithm with accuracy control to provided model.

    :param model: A model to be quantized.
    :type model: TModel
    :param calibration_dataset: A representative dataset for the calibration process.
    :type calibration_dataset: nncf.Dataset
    :param validation_dataset: A dataset for the validation process.
    :type validation_dataset: nncf.Dataset
    :param validation_fn: A validation function to validate the model. It should take two arguments:
        - `model`: model to be validate.
        - `validation_dataset`: dataset that provides data items to
              validate the provided model.
        The function should return the value of the metric with the following meaning:
        A higher value corresponds to better performance of the model.
    :param max_drop: The maximum accuracy drop that should be achieved after the quantization.
    :param drop_type: The accuracy drop type, which determines how the maximum accuracy
        drop between the original model and the compressed model is calculated.
    :param preset: A preset controls the quantization mode (symmetric and asymmetric).
        It can take the following values:
        - `performance`: Symmetric quantization of weights and activations.
        - `mixed`: Symmetric quantization of weights and asymmetric quantization of activations.
        Default value is None. In this case, `mixed` preset is used for `transformer`
        model type otherwise `performance`.
    :type preset: nncf.QuantizationPreset
    :param target_device: A target device the specificity of which will be taken
        into account while compressing in order to obtain the best performance
        for this type of device.
    :type target_device: nncf.TargetDevice
    :param subset_size: Size of a subset to calculate activations
        statistics used for quantization.
    :param fast_bias_correction: Setting this option to `False` enables a different
        bias correction method which is more accurate, in general, and takes
        more time but requires less memory.
    :param model_type: Model type is needed to specify additional patterns
        in the model. Supported only `transformer` now.
    :type model_type: nncf.ModelType
    :param ignored_scope: An ignored scope that defined the list of model control
        flow graph nodes to be ignored during quantization.
    :type ignored_scope: nncf.IgnoredScope
    :param advanced_quantization_parameters: Advanced quantization parameters for
        fine-tuning the quantization algorithm.
    :param advanced_accuracy_restorer_parameters: Advanced parameters for fine-tuning
        the accuracy restorer algorithm.
    :type advanced_accuracy_restorer_parameters: Optional[AdvancedAccuracyRestorerParameters]
    :return: The quantized model.
    :rtype: TModel
    """
    backend = get_backend(model)
    if backend == BackendType.OPENVINO:
        from nncf.openvino.quantization.quantize_model import quantize_with_accuracy_control_impl

        return quantize_with_accuracy_control_impl(
            model,
            calibration_dataset,
            validation_dataset,
            validation_fn,
            max_drop,
            drop_type,
            preset,
            target_device,
            subset_size,
            fast_bias_correction,
            model_type,
            ignored_scope,
            advanced_quantization_parameters,
            advanced_accuracy_restorer_parameters,
        )
    if backend == BackendType.ONNX:
        from nncf.onnx.quantization.quantize_model import quantize_with_accuracy_control_impl

<<<<<<< HEAD
=======
        return quantize_with_accuracy_control_impl(
            model,
            calibration_dataset,
            validation_dataset,
            validation_fn,
            max_drop,
            drop_type,
            preset,
            target_device,
            subset_size,
            fast_bias_correction,
            model_type,
            ignored_scope,
            advanced_quantization_parameters,
            advanced_accuracy_restorer_parameters,
        )

>>>>>>> 59a6a401
    raise nncf.UnsupportedBackendError(f"Unsupported type of backend: {backend}")


@api(canonical_alias="nncf.compress_weights")
def compress_weights(
    model: TModel,
    mode=CompressWeightsMode.INT8_ASYM,
    ratio: Optional[float] = None,
    group_size: Optional[int] = None,
    ignored_scope: Optional[IgnoredScope] = None,
    all_layers: Optional[bool] = None,
    dataset: Optional[Dataset] = None,
    sensitivity_metric: Optional[SensitivityMetric] = None,
<<<<<<< HEAD
=======
    *,
    subset_size: Optional[int] = 128,
>>>>>>> 59a6a401
    awq: Optional[bool] = None,
) -> TModel:
    """
    Compress model weights.

    :param model: A model to be compressed.
    :param mode: Defines a mode for weight compression.
        INT8_SYM stands for 8-bit integer symmetric quantization of all weights.
        INT8_ASYM is the same as INT8_SYM mode, but weights are quantized to a primary precision asymmetrically
            with a typical non-fixed zero point.
        INT4_SYM stands for a mixed-precision weights quantization with 4-bit integer as a primary precision.
            Weights are quantized to a primary precision symmetrically with a fixed zero point equals to 8.
            All embeddings and the last layer are always compressed to a backup precision, which is INT8_ASYM,
            by default. All others are quantized whether to 4-bit integer or to a backup precision depending on
            criteria and the given ratio.
        INT4_ASYM is the same as INT4_SYM mode, but weights are quantized to a primary precision asymmetrically
            with a typical non-fixed zero point.
        NF4 is the same as INT4_SYM mode, but primary precision is NF4 data type without zero point.
    :param ratio: the ratio between baseline and backup precisions (e.g. 0.9 means 90% of layers quantized to NF4
        and the rest to INT8_ASYM).
    :param group_size: number of weights (e.g. 128) in the channel dimension that share quantization parameters (scale).
        The value -1 means no grouping.
    :param ignored_scope: An ignored scope that defined the list of model control
        flow graph nodes to be ignored during quantization.
    :param all_layers: Indicates whether embeddings and last MatMul layers should be compressed to a primary
        precision. By default, the backup precision is assigned for the embeddings and last MatMul layers.
    :param dataset: Dataset used for assigning different quantization precision by finding outliers in activations.
    :param sensitivity_metric: The sensitivity metric for assigning quantization precision to layers. In order to
        preserve the accuracy of the model, the more sensitive layers receives a higher precision.
<<<<<<< HEAD
=======
    :param subset_size: Number of data samples to calculate activation statistics used for assigning different
        quantization precision. Defaults to 128.
>>>>>>> 59a6a401
    :param awq: Indicates whether use AWQ weights correction.
    :return: The non-trainable model with compressed weights.
    """
    if mode == CompressWeightsMode.INT8:
        warning_deprecated(
            "`CompressWeightsMode.INT8` is deprecated." "Please, use `CompressWeightsMode.INT8_ASYM` as value instead."
        )
        mode = CompressWeightsMode.INT8_ASYM

    backend = get_backend(model)
<<<<<<< HEAD
    if backend == BackendType.TORCH:
        from nncf.torch.model_creation import is_wrapped_model
        from nncf.torch.model_creation import wrap_model
=======
    compression_weights_impl = None

    if backend == BackendType.TORCH:
        from nncf.torch.model_creation import is_wrapped_model
        from nncf.torch.model_creation import wrap_model
        from nncf.torch.quantization.quantize_model import compress_weights_impl as pt_compression_weights_impl
>>>>>>> 59a6a401

        if mode not in [CompressWeightsMode.INT8_ASYM, CompressWeightsMode.INT8_SYM]:
            raise AttributeError(
                "Torch backend supports only INT8_ASYM, INT8_SYM modes for weight compression, "
                f"but given {mode.value} mode."
            )

        if awq is True:
<<<<<<< HEAD
            raise AttributeError("Torch backend doesn`t supports AWQ algorithm, but given awq parameter is True mode.")
=======
            raise AttributeError("Torch backend doesn`t supports AWQ algorithm, but awq=True is specified.")
>>>>>>> 59a6a401

        if is_wrapped_model(model):
            if not model.nncf.trace_parameters:
                raise ValueError(
                    "Tracing capabilities with tracing parameters are required in the PyTorch model "
                    "for nncf.compress_weights(). Please wrap the model using "
                    "nncf.torch.wrap_model(model, example_input, trace_parameters=True) before calling "
                    "nncf.compress_weights()."
                )
        elif dataset is None:
            raise AttributeError("Please provide a dataset of at least one element for PyTorch model tracing.")
        else:
            example_input = next(iter(dataset.get_inference_data()))
            model = wrap_model(model, example_input=example_input, trace_parameters=True)
            dataset = None
<<<<<<< HEAD
=======
        compression_weights_impl = pt_compression_weights_impl

    if backend == BackendType.OPENVINO:
        from nncf.openvino.quantization.quantize_model import compress_weights_impl as ov_compress_weights_impl

        compression_weights_impl = ov_compress_weights_impl
>>>>>>> 59a6a401

    if mode in [CompressWeightsMode.INT8_ASYM, CompressWeightsMode.INT8_SYM]:
        if ratio is None:
            ratio = 1
        if group_size is None:
            group_size = -1
        if ratio != 1 or group_size != -1:
            raise AttributeError(
                "INT8 mode assumes per-channel quantization of all layers in 8 bit. "
                "Default values of `ratio` (1) and `group_size` (-1) parameters can not be overridden"
            )
        options = [all_layers, sensitivity_metric, dataset, awq]
        if any(option is not None for option in options):
            raise AttributeError(
                "INT8 modes do not support `all_layers`, `sensitivity_metric`, `awq` and `dataset` options. "
                "Set them to None."
            )

    if ratio is None:
        ratio = 1
    if group_size is None:
        group_size = 128
    if all_layers is None:
        all_layers = False
    if awq is None:
        awq = False
    if ignored_scope is None:
        ignored_scope = IgnoredScope()
    if sensitivity_metric is None:
        sensitivity_metric = (
            SensitivityMetric.WEIGHT_QUANTIZATION_ERROR
            if dataset is None
            else SensitivityMetric.MAX_ACTIVATION_VARIANCE
        )
    if ratio != 1 and dataset is None and sensitivity_metric != SensitivityMetric.WEIGHT_QUANTIZATION_ERROR:
        raise AttributeError(
            f"Mixed precision selection based on the given sensitivity metric={sensitivity_metric.value} requires "
            "a dataset, but it's not provided."
        )
<<<<<<< HEAD

    if ratio < 0 or ratio > 1:
        raise ValueError(f"The ratio should be between 0 and 1, but ration={ratio} is specified.")

    compression_algorithm = WeightCompression(
        mode, ratio, group_size, ignored_scope, all_layers, sensitivity_metric, awq
    )
    graph = NNCFGraphFactory.create(model)
    return compression_algorithm.apply(model, graph, dataset=dataset)
=======
    if ratio < 0 or ratio > 1:
        raise ValueError(f"The ratio should be between 0 and 1, but ratio={ratio} is specified.")
    if subset_size is None or subset_size <= 0:
        raise ValueError(f"The subset_size value should be positive, but subset_size={subset_size} is given.")

    if compression_weights_impl is None:
        raise nncf.UnsupportedBackendError(f"Unsupported type of backend: {backend}")

    return compression_weights_impl(
        model, dataset, mode, ratio, group_size, ignored_scope, all_layers, sensitivity_metric, awq, subset_size
    )
>>>>>>> 59a6a401


def quantize_with_tune_hyperparams(
    model: TModel,
    calibration_dataset: Dataset,
    validation_dataset: Dataset,
    validation_fn: Callable[[Any, Iterable[Any]], Tuple[float, Union[None, List[float], List[List[TTensor]]]]],
    initial_metric_results: MetricResults,
    quantized_metric_results: MetricResults,
    tuner_subset_size: int = 300,
    preset: Optional[QuantizationPreset] = None,
    target_device: TargetDevice = TargetDevice.ANY,
    subset_size: int = 300,
    fast_bias_correction: bool = True,
    model_type: Optional[ModelType] = None,
    ignored_scope: Optional[IgnoredScope] = None,
    advanced_quantization_parameters: Optional[AdvancedQuantizationParameters] = None,
) -> TModel:
    """
    Applies post-training quantization algorithm with tune hyperparameters to provided model.

    :param model: A model to be quantized.
    :param calibration_dataset: A representative dataset for the calibration process.
    :param validation_dataset: : A dataset for the validation process.
    :param validation_fn: A validation function to validate the model.
    :param initial_metric_results: Initial metric results.
    :param quantized_metric_results: Quantized metric results.
    :param tuner_subset_size: Tuner subset size.
    :param preset: A preset controls the quantization mode (symmetric and asymmetric).
        It can take the following values:
        - `performance`: Symmetric quantization of weights and activations.
        - `mixed`: Symmetric quantization of weights and asymmetric quantization of activations.
        Default value is None. In this case, `mixed` preset is used for `transformer`
        model type otherwise `performance`.
    :param target_device: A target device the specificity of which will be taken
        into account while compressing in order to obtain the best performance
        for this type of device.
    :param subset_size: Size of a subset to calculate activations
        statistics used for quantization.
    :param fast_bias_correction: Setting this option to `False` enables a different
        bias correction method which is more accurate, in general, and takes
        more time but requires less memory.
    :param model_type: Model type is needed to specify additional patterns
        in the model. Supported only `transformer` now.
    :param ignored_scope: An ignored scope that defined the list of model control
        flow graph nodes to be ignored during quantization.
    :param advanced_quantization_parameters: Advanced quantization parameters for
        fine-tuning the quantization algorithm.
    :return: The quantized model.
    """
    init_quantization_params = {
        "preset": preset,
        "target_device": target_device,
        "subset_size": subset_size,
        "fast_bias_correction": fast_bias_correction,
        "model_type": model_type,
        "ignored_scope": ignored_scope,
        "advanced_parameters": advanced_quantization_parameters,
    }

    backend = get_backend(model)
    param_grids = get_quantization_param_grids(create_ptq_pipeline(**init_quantization_params), backend)

    hyperparameter_tuner = HyperparameterTuner(
        create_ptq_pipeline,
        init_quantization_params,
        param_grids,
        calibration_dataset,
        validation_fn,
        tuner_subset_size,
        initial_metric_results,
        quantized_metric_results,
    )

    quantized_model = hyperparameter_tuner.apply(model, validation_dataset)

    return quantized_model<|MERGE_RESOLUTION|>--- conflicted
+++ resolved
@@ -14,10 +14,6 @@
 import nncf
 from nncf.api.compression import TModel
 from nncf.common.deprecation import warning_deprecated
-<<<<<<< HEAD
-from nncf.common.factory import NNCFGraphFactory
-=======
->>>>>>> 59a6a401
 from nncf.common.quantization.structs import QuantizationPreset
 from nncf.common.utils.api_marker import api
 from nncf.common.utils.backend import BackendType
@@ -250,8 +246,6 @@
     if backend == BackendType.ONNX:
         from nncf.onnx.quantization.quantize_model import quantize_with_accuracy_control_impl
 
-<<<<<<< HEAD
-=======
         return quantize_with_accuracy_control_impl(
             model,
             calibration_dataset,
@@ -269,7 +263,6 @@
             advanced_accuracy_restorer_parameters,
         )
 
->>>>>>> 59a6a401
     raise nncf.UnsupportedBackendError(f"Unsupported type of backend: {backend}")
 
 
@@ -283,11 +276,8 @@
     all_layers: Optional[bool] = None,
     dataset: Optional[Dataset] = None,
     sensitivity_metric: Optional[SensitivityMetric] = None,
-<<<<<<< HEAD
-=======
     *,
     subset_size: Optional[int] = 128,
->>>>>>> 59a6a401
     awq: Optional[bool] = None,
 ) -> TModel:
     """
@@ -317,11 +307,8 @@
     :param dataset: Dataset used for assigning different quantization precision by finding outliers in activations.
     :param sensitivity_metric: The sensitivity metric for assigning quantization precision to layers. In order to
         preserve the accuracy of the model, the more sensitive layers receives a higher precision.
-<<<<<<< HEAD
-=======
     :param subset_size: Number of data samples to calculate activation statistics used for assigning different
         quantization precision. Defaults to 128.
->>>>>>> 59a6a401
     :param awq: Indicates whether use AWQ weights correction.
     :return: The non-trainable model with compressed weights.
     """
@@ -332,18 +319,12 @@
         mode = CompressWeightsMode.INT8_ASYM
 
     backend = get_backend(model)
-<<<<<<< HEAD
-    if backend == BackendType.TORCH:
-        from nncf.torch.model_creation import is_wrapped_model
-        from nncf.torch.model_creation import wrap_model
-=======
     compression_weights_impl = None
 
     if backend == BackendType.TORCH:
         from nncf.torch.model_creation import is_wrapped_model
         from nncf.torch.model_creation import wrap_model
         from nncf.torch.quantization.quantize_model import compress_weights_impl as pt_compression_weights_impl
->>>>>>> 59a6a401
 
         if mode not in [CompressWeightsMode.INT8_ASYM, CompressWeightsMode.INT8_SYM]:
             raise AttributeError(
@@ -352,11 +333,7 @@
             )
 
         if awq is True:
-<<<<<<< HEAD
-            raise AttributeError("Torch backend doesn`t supports AWQ algorithm, but given awq parameter is True mode.")
-=======
             raise AttributeError("Torch backend doesn`t supports AWQ algorithm, but awq=True is specified.")
->>>>>>> 59a6a401
 
         if is_wrapped_model(model):
             if not model.nncf.trace_parameters:
@@ -372,15 +349,12 @@
             example_input = next(iter(dataset.get_inference_data()))
             model = wrap_model(model, example_input=example_input, trace_parameters=True)
             dataset = None
-<<<<<<< HEAD
-=======
         compression_weights_impl = pt_compression_weights_impl
 
     if backend == BackendType.OPENVINO:
         from nncf.openvino.quantization.quantize_model import compress_weights_impl as ov_compress_weights_impl
 
         compression_weights_impl = ov_compress_weights_impl
->>>>>>> 59a6a401
 
     if mode in [CompressWeightsMode.INT8_ASYM, CompressWeightsMode.INT8_SYM]:
         if ratio is None:
@@ -420,17 +394,6 @@
             f"Mixed precision selection based on the given sensitivity metric={sensitivity_metric.value} requires "
             "a dataset, but it's not provided."
         )
-<<<<<<< HEAD
-
-    if ratio < 0 or ratio > 1:
-        raise ValueError(f"The ratio should be between 0 and 1, but ration={ratio} is specified.")
-
-    compression_algorithm = WeightCompression(
-        mode, ratio, group_size, ignored_scope, all_layers, sensitivity_metric, awq
-    )
-    graph = NNCFGraphFactory.create(model)
-    return compression_algorithm.apply(model, graph, dataset=dataset)
-=======
     if ratio < 0 or ratio > 1:
         raise ValueError(f"The ratio should be between 0 and 1, but ratio={ratio} is specified.")
     if subset_size is None or subset_size <= 0:
@@ -442,7 +405,6 @@
     return compression_weights_impl(
         model, dataset, mode, ratio, group_size, ignored_scope, all_layers, sensitivity_metric, awq, subset_size
     )
->>>>>>> 59a6a401
 
 
 def quantize_with_tune_hyperparams(
