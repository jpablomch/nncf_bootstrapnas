--- conflicted
+++ resolved
@@ -95,11 +95,7 @@
 
 
 @api(canonical_alias="nncf.SensitivityMetric")
-<<<<<<< HEAD
-class SensitivityMetric(Enum):
-=======
 class SensitivityMetric(StrEnum):
->>>>>>> 59a6a401
     """
     Defines a sensitivity metric for assigning quantization precision to layers. In order to
         preserve the accuracy of the model, the more sensitive layers receives a higher precision.
@@ -126,11 +122,7 @@
 
 
 @api(canonical_alias="nncf.QuantizationMode")
-<<<<<<< HEAD
-class QuantizationMode(Enum):
-=======
 class QuantizationMode(StrEnum):
->>>>>>> 59a6a401
     """
     Defines special modes.
     Currently contains only FP8-related modes (https://arxiv.org/pdf/2209.05433.pdf).
