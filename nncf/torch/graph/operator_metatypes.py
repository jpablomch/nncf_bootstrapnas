# Copyright (c) 2024 Intel Corporation
# Licensed under the Apache License, Version 2.0 (the "License");
# you may not use this file except in compliance with the License.
# You may obtain a copy of the License at
#      http://www.apache.org/licenses/LICENSE-2.0
# Unless required by applicable law or agreed to in writing, software
# distributed under the License is distributed on an "AS IS" BASIS,
# WITHOUT WARRANTIES OR CONDITIONS OF ANY KIND, either express or implied.
# See the License for the specific language governing permissions and
# limitations under the License.


from typing import Dict, List, Optional, Type, TypeVar

from nncf.common.graph.definitions import NNCFGraphNodeType
from nncf.common.graph.layer_attributes import BaseLayerAttributes
from nncf.common.graph.layer_attributes import ConvolutionLayerAttributes
from nncf.common.graph.operator_metatypes import CONST_NOOP_METATYPES
from nncf.common.graph.operator_metatypes import INPUT_NOOP_METATYPES
from nncf.common.graph.operator_metatypes import NOOP_METATYPES
from nncf.common.graph.operator_metatypes import OUTPUT_NOOP_METATYPES
from nncf.common.graph.operator_metatypes import OperatorMetatype
from nncf.common.graph.operator_metatypes import OperatorMetatypeRegistry
from nncf.common.hardware.opset import HWConfigOpName
from nncf.torch.dynamic_graph.graph import DynamicGraph
from nncf.torch.dynamic_graph.structs import NamespaceTarget

ModuleAttributes = TypeVar("ModuleAttributes", bound=BaseLayerAttributes)

PT_OPERATOR_METATYPES = OperatorMetatypeRegistry("operator_metatypes")


class PTOperatorMetatype(OperatorMetatype):
    """
    Base class for grouping PyTorch operators based on their semantic meaning.
    Each derived class represents a single semantic group - for example, AddMetatype would
    group together '__iadd__', '__add__' and '__radd__' operations which all define nodewise
    tensor addition.
    Derived classes also specify which PyTorch functions in which modules should be patched
    so that the entire group of operations is visible in the internal graph.
    Grouping also allows efficient application of HW specifics to compression of
    certain operation groups.

    :param external_op_names: Names of functions registered as operators via @register_operator to be associated
    with this metatype.
    :param module_to_function_names: Names of functions from 'torch.nn.function', 'torch.tensor' and 'torch' modules
    respectively, which are associated with this metatype.
    :param subtypes: List of subtypes of PyTorch operator.
    """

    external_op_names: List[str] = []
    num_expected_input_edges: Optional[int] = None

    module_to_function_names: Dict[NamespaceTarget, List[str]] = {
        NamespaceTarget.TORCH_NN_FUNCTIONAL: [],
        NamespaceTarget.TORCH_TENSOR: [],
        NamespaceTarget.TORCH: [],
    }

    subtypes: List[Type["PTOperatorMetatype"]] = []

    @classmethod
    def get_subtypes(cls) -> List[Type["PTOperatorMetatype"]]:
        return cls.subtypes.copy()

    @classmethod
    def get_all_namespace_to_function_names(cls) -> Dict[NamespaceTarget, List[str]]:
        output = dict(cls.module_to_function_names)
        output[NamespaceTarget.EXTERNAL] = cls.external_op_names
        return output

    @classmethod
    def get_all_aliases(cls) -> List[str]:
        output = set()
        for _, function_names in cls.module_to_function_names.items():
            output = output.union(function_names)
        if cls.external_op_names is not None:
            output = output.union(cls.external_op_names)
        return list(output)

    @classmethod
    def determine_subtype(
        cls, layer_attributes: Optional[BaseLayerAttributes] = None, function_args=None, functions_kwargs=None
    ) -> Optional["PTOperatorSubtype"]:
        matches = []
        for subtype in cls.get_subtypes():
            if subtype.matches(layer_attributes, function_args, functions_kwargs):
                matches.append(subtype)
        assert len(matches) <= 1, "Multiple subtypes match operator call - cannot determine single subtype."
        if not matches:
            return None

        subtype = matches[0]
        nested_subtype = subtype.determine_subtype(layer_attributes, function_args, functions_kwargs)
        if nested_subtype:
            return nested_subtype
        return subtype


class PTOperatorSubtype(PTOperatorMetatype):
    """
    Exact specialization of PTOperatorMetatype that can only be determined via operator argument
    inspection or owning module attribute inspection, and that may have specialized compression method
    configuration other than the one used for general operations having the type of PTOperatorMetatype.
    """

    @classmethod
    def matches(
        cls, layer_attributes: Optional[BaseLayerAttributes] = None, function_args=None, functions_kwargs=None
    ) -> bool:
        raise NotImplementedError


class PTModuleOperatorSubtype(PTOperatorSubtype):
    @classmethod
    def matches(
        cls, layer_attributes: Optional[BaseLayerAttributes] = None, function_args=None, functions_kwargs=None
    ) -> bool:
        key = DynamicGraph.IS_CALLED_INSIDE_NNCF_MODULE
        if functions_kwargs is None or key not in functions_kwargs:
            return False
        return functions_kwargs[key]


class PTDepthwiseConvOperatorSubtype(PTOperatorSubtype):
    @classmethod
    def matches(
        cls, layer_attributes: Optional[BaseLayerAttributes] = None, function_args=None, functions_kwargs=None
    ) -> bool:
        if not isinstance(layer_attributes, ConvolutionLayerAttributes):
            return False
        if layer_attributes.groups == layer_attributes.in_channels and layer_attributes.in_channels > 1:
            return True
        return False


@PT_OPERATOR_METATYPES.register()
@INPUT_NOOP_METATYPES.register()
class PTInputNoopMetatype(PTOperatorMetatype):
    name = "input_noop"
    external_op_names = [name, NNCFGraphNodeType.INPUT_NODE]


@PT_OPERATOR_METATYPES.register()
@OUTPUT_NOOP_METATYPES.register()
class PTOutputNoopMetatype(PTOperatorMetatype):
    name = "output_noop"
    external_op_names = [name, NNCFGraphNodeType.OUTPUT_NODE]


@PT_OPERATOR_METATYPES.register()
@CONST_NOOP_METATYPES.register()
class PTConstNoopMetatype(PTOperatorMetatype):
    name = "const_noop"
    external_op_names = [name, NNCFGraphNodeType.CONST_NODE]


@PT_OPERATOR_METATYPES.register()
@NOOP_METATYPES.register()
class PTNoopMetatype(PTOperatorMetatype):
    name = "noop"
    external_op_names = [name]
    module_to_function_names = {
        NamespaceTarget.TORCH_NN_FUNCTIONAL: [],
        NamespaceTarget.TORCH_TENSOR: ["contiguous", "clone", "detach", "detach_", "to"],
        NamespaceTarget.TORCH: ["clone", "detach", "detach_"],
    }


@PT_OPERATOR_METATYPES.register()
class PTDepthwiseConv1dSubtype(PTDepthwiseConvOperatorSubtype):
    name = "Conv1DOp"
    hw_config_name = [HWConfigOpName.DEPTHWISECONVOLUTION]
    module_to_function_names = {NamespaceTarget.TORCH_NN_FUNCTIONAL: ["conv1d"]}
    output_channel_axis = 1
    num_expected_input_edges = 2
    weight_port_ids = [1]


@PT_OPERATOR_METATYPES.register()
class PTModuleConv1dMetatype(PTModuleOperatorSubtype):
    name = "Conv1DOp"
    hw_config_names = [HWConfigOpName.CONVOLUTION]
    module_to_function_names = {NamespaceTarget.TORCH_NN_FUNCTIONAL: ["conv1d"]}
    subtypes = [PTDepthwiseConv1dSubtype]
    output_channel_axis = 1
    num_expected_input_edges = 2
    weight_port_ids = [1]


@PT_OPERATOR_METATYPES.register()
class PTConv1dMetatype(PTOperatorMetatype):
    name = "Conv1DOp"
    hw_config_names = [HWConfigOpName.CONVOLUTION]
    module_to_function_names = {NamespaceTarget.TORCH_NN_FUNCTIONAL: ["conv1d"]}
    subtypes = [PTModuleConv1dMetatype]
    output_channel_axis = 1
    num_expected_input_edges = 2
    weight_port_ids = [1]


@PT_OPERATOR_METATYPES.register()
class PTDepthwiseConv2dSubtype(PTDepthwiseConvOperatorSubtype):
    name = "Conv2DOp"
    hw_config_names = [HWConfigOpName.DEPTHWISECONVOLUTION]
    module_to_function_names = {NamespaceTarget.TORCH_NN_FUNCTIONAL: ["conv2d"]}
    output_channel_axis = 1
    num_expected_input_edges = 2
    weight_port_ids = [1]


@PT_OPERATOR_METATYPES.register()
class PTModuleConv2dMetatype(PTModuleOperatorSubtype):
    name = "Conv2DOp"
    hw_config_names = [HWConfigOpName.CONVOLUTION]
    module_to_function_names = {NamespaceTarget.TORCH_NN_FUNCTIONAL: ["conv2d"]}
    subtypes = [PTDepthwiseConv2dSubtype]
    output_channel_axis = 1
    num_expected_input_edges = 2
    weight_port_ids = [1]


@PT_OPERATOR_METATYPES.register()
class PTConv2dMetatype(PTOperatorMetatype):
    name = "Conv2DOp"
    hw_config_names = [HWConfigOpName.CONVOLUTION]
    module_to_function_names = {NamespaceTarget.TORCH_NN_FUNCTIONAL: ["conv2d"]}
    subtypes = [PTModuleConv2dMetatype]
    output_channel_axis = 1
    num_expected_input_edges = 2
    weight_port_ids = [1]


@PT_OPERATOR_METATYPES.register()
class PTDepthwiseConv3dSubtype(PTDepthwiseConvOperatorSubtype):
    name = "Conv3DOp"
    hw_config_names = [HWConfigOpName.DEPTHWISECONVOLUTION]
    module_to_function_names = {NamespaceTarget.TORCH_NN_FUNCTIONAL: ["conv3d"]}
    output_channel_axis = 1
    num_expected_input_edges = 2
    weight_port_ids = [1]


@PT_OPERATOR_METATYPES.register()
class PTModuleConv3dMetatype(PTModuleOperatorSubtype):
    name = "Conv3DOp"
    hw_config_names = [HWConfigOpName.CONVOLUTION]
    module_to_function_names = {NamespaceTarget.TORCH_NN_FUNCTIONAL: ["conv3d"]}
    subtypes = [PTDepthwiseConv3dSubtype]
    output_channel_axis = 1
    num_expected_input_edges = 2
    weight_port_ids = [1]


@PT_OPERATOR_METATYPES.register()
class PTConv3dMetatype(PTOperatorMetatype):
    name = "Conv3DOp"
    hw_config_names = [HWConfigOpName.CONVOLUTION]
    module_to_function_names = {NamespaceTarget.TORCH_NN_FUNCTIONAL: ["conv3d"]}
    subtypes = [PTModuleConv3dMetatype]
    output_channel_axis = 1
    num_expected_input_edges = 2
    weight_port_ids = [1]


@PT_OPERATOR_METATYPES.register()
class PTModuleConvTranspose1dMetatype(PTModuleOperatorSubtype):
    name = "ConvTranspose1DOp"
    hw_config_names = [HWConfigOpName.CONVOLUTION]
    module_to_function_names = {NamespaceTarget.TORCH_NN_FUNCTIONAL: ["conv_transpose1d"]}
    output_channel_axis = 1
    num_expected_input_edges = 2
    weight_port_ids = [1]


@PT_OPERATOR_METATYPES.register()
class PTConvTranspose1dMetatype(PTOperatorMetatype):
    name = "ConvTranspose1DOp"
    hw_config_names = [HWConfigOpName.CONVOLUTION]
    module_to_function_names = {NamespaceTarget.TORCH_NN_FUNCTIONAL: ["conv_transpose1d"]}
    subtypes = [PTModuleConvTranspose1dMetatype]
    output_channel_axis = 1
    num_expected_input_edges = 2
    weight_port_ids = [1]


@PT_OPERATOR_METATYPES.register()
class PTModuleConvTranspose2dMetatype(PTModuleOperatorSubtype):
    name = "ConvTranspose2DOp"
    hw_config_names = [HWConfigOpName.CONVOLUTION]
    module_to_function_names = {NamespaceTarget.TORCH_NN_FUNCTIONAL: ["conv_transpose2d"]}
    output_channel_axis = 1
    num_expected_input_edges = 2
    weight_port_ids = [1]


@PT_OPERATOR_METATYPES.register()
class PTConvTranspose2dMetatype(PTOperatorMetatype):
    name = "ConvTranspose2DOp"
    hw_config_names = [HWConfigOpName.CONVOLUTION]
    module_to_function_names = {NamespaceTarget.TORCH_NN_FUNCTIONAL: ["conv_transpose2d"]}
    subtypes = [PTModuleConvTranspose2dMetatype]
    output_channel_axis = 1
    num_expected_input_edges = 2
    weight_port_ids = [1]


@PT_OPERATOR_METATYPES.register()
class PTModuleConvTranspose3dMetatype(PTModuleOperatorSubtype):
    name = "ConvTranspose3DOp"
    hw_config_names = [HWConfigOpName.CONVOLUTION]
    module_to_function_names = {NamespaceTarget.TORCH_NN_FUNCTIONAL: ["conv_transpose3d"]}
    output_channel_axis = 1
    num_expected_input_edges = 2
    weight_port_ids = [1]


@PT_OPERATOR_METATYPES.register()
class PTConvTranspose3dMetatype(PTOperatorMetatype):
    name = "ConvTranspose3DOp"
    hw_config_names = [HWConfigOpName.CONVOLUTION]
    module_to_function_names = {NamespaceTarget.TORCH_NN_FUNCTIONAL: ["conv_transpose3d"]}
    subtypes = [PTModuleConvTranspose3dMetatype]
    output_channel_axis = 1
    num_expected_input_edges = 2
    weight_port_ids = [1]


@PT_OPERATOR_METATYPES.register()
class PTModuleDeformConv2dMetatype(PTModuleOperatorSubtype):
    name = "DeformConv2dOp"
    module_to_function_names = {NamespaceTarget.TORCH_NN_FUNCTIONAL: ["deform_conv2d"]}
    num_expected_input_edges = 2
    weight_port_ids = [2]


@PT_OPERATOR_METATYPES.register()
class PTDeformConv2dMetatype(PTOperatorMetatype):
    name = "DeformConv2dOp"
    module_to_function_names = {NamespaceTarget.TORCH_NN_FUNCTIONAL: ["deform_conv2d"]}
    subtypes = [PTModuleDeformConv2dMetatype]
    num_expected_input_edges = 4
    weight_port_ids = [2]


@PT_OPERATOR_METATYPES.register()
class PTModuleLinearMetatype(PTModuleOperatorSubtype):
    name = "LinearOp"
    module_to_function_names = {NamespaceTarget.TORCH_NN_FUNCTIONAL: ["linear"]}
    hw_config_names = [HWConfigOpName.MATMUL]
    output_channel_axis = -1
    num_expected_input_edges = 2
    weight_port_ids = [1]


@PT_OPERATOR_METATYPES.register()
class PTLinearMetatype(PTOperatorMetatype):
    name = "LinearOp"
    module_to_function_names = {NamespaceTarget.TORCH_NN_FUNCTIONAL: ["linear"]}
    hw_config_names = [HWConfigOpName.MATMUL]
    subtypes = [PTModuleLinearMetatype]
    output_channel_axis = -1
    num_expected_input_edges = 2
    weight_port_ids = [1]


@PT_OPERATOR_METATYPES.register()
class PTHardTanhMetatype(PTOperatorMetatype):
    name = "HardTanhOP"
    module_to_function_names = {NamespaceTarget.TORCH_NN_FUNCTIONAL: ["hardtanh"]}
    num_expected_input_edges = 1


@PT_OPERATOR_METATYPES.register()
class PTHardSwishMetatype(PTOperatorMetatype):
    name = "HardSwishOp"
    module_to_function_names = {NamespaceTarget.TORCH_NN_FUNCTIONAL: ["hardswish"]}
    num_expected_input_edges = 1


@PT_OPERATOR_METATYPES.register()
class PTHardSigmoidMetatype(PTOperatorMetatype):
    name = "HardSigmoidOp"
    module_to_function_names = {NamespaceTarget.TORCH_NN_FUNCTIONAL: ["hardsigmoid"]}
    num_expected_input_edges = 1


@PT_OPERATOR_METATYPES.register()
class PTTanhMetatype(PTOperatorMetatype):
    name = "TanhOp"
    module_to_function_names = {NamespaceTarget.TORCH_NN_FUNCTIONAL: ["tanh"], NamespaceTarget.TORCH: ["tanh"]}
    num_expected_input_edges = 1


@PT_OPERATOR_METATYPES.register()
class PTELUMetatype(PTOperatorMetatype):
    name = "EluOp"
    module_to_function_names = {NamespaceTarget.TORCH_NN_FUNCTIONAL: ["elu", "elu_"]}
    num_expected_input_edges = 1


@PT_OPERATOR_METATYPES.register()
class PTPRELUMetatype(PTOperatorMetatype):
    name = "PReluOp"
    module_to_function_names = {NamespaceTarget.TORCH_NN_FUNCTIONAL: ["prelu"]}
    num_expected_input_edges = 1


@PT_OPERATOR_METATYPES.register()
class PTLeakyRELUMetatype(PTOperatorMetatype):
    name = "LeakyReluOp"
    module_to_function_names = {NamespaceTarget.TORCH_NN_FUNCTIONAL: ["leaky_relu"]}
    num_expected_input_edges = 1


@PT_OPERATOR_METATYPES.register()
class PTModuleLayerNormMetatype(PTModuleOperatorSubtype):
    name = "LayerNormOp"
    module_to_function_names = {NamespaceTarget.TORCH_NN_FUNCTIONAL: ["layer_norm"]}
    hw_config_names = [HWConfigOpName.MVN]
    num_expected_input_edges = 1


@PT_OPERATOR_METATYPES.register()
class PTLayerNormMetatype(PTOperatorMetatype):
    name = "LayerNormOp"
    module_to_function_names = {NamespaceTarget.TORCH_NN_FUNCTIONAL: ["layer_norm"]}
    hw_config_names = [HWConfigOpName.MVN]
    subtypes = [PTModuleLayerNormMetatype]
    num_expected_input_edges = 1


@PT_OPERATOR_METATYPES.register()
class PTModuleGroupNormMetatype(PTModuleOperatorSubtype):
    name = "GroupNormOp"
    module_to_function_names = {NamespaceTarget.TORCH_NN_FUNCTIONAL: ["group_norm"]}
    hw_config_names = [HWConfigOpName.MVN]


@PT_OPERATOR_METATYPES.register()
class PTGroupNormMetatype(PTOperatorMetatype):
    name = "GroupNormOp"
    module_to_function_names = {NamespaceTarget.TORCH_NN_FUNCTIONAL: ["group_norm"]}
    hw_config_names = [HWConfigOpName.MVN]
    subtypes = [PTModuleGroupNormMetatype]


@PT_OPERATOR_METATYPES.register()
class PTGELUMetatype(PTOperatorMetatype):
    name = "GeluOp"
    hw_config_names = [HWConfigOpName.GELU]
    module_to_function_names = {NamespaceTarget.TORCH_NN_FUNCTIONAL: ["gelu"]}


@PT_OPERATOR_METATYPES.register()
class PTSILUMetatype(PTOperatorMetatype):
    name = "SiluOp"
    module_to_function_names = {NamespaceTarget.TORCH_NN_FUNCTIONAL: ["silu"]}


@PT_OPERATOR_METATYPES.register()
class PTSigmoidMetatype(PTOperatorMetatype):
    name = "SigmoidOp"
    module_to_function_names = {
        NamespaceTarget.TORCH_NN_FUNCTIONAL: ["sigmoid"],
        NamespaceTarget.TORCH_TENSOR: ["sigmoid"],
        NamespaceTarget.TORCH: ["sigmoid"],
    }


@PT_OPERATOR_METATYPES.register()
class PTAddMetatype(PTOperatorMetatype):
    name = "AddOp"
    module_to_function_names = {
        NamespaceTarget.TORCH_TENSOR: ["add", "__add__", "__iadd__", "__radd__"],
        NamespaceTarget.TORCH: ["add"],
    }
    hw_config_names = [HWConfigOpName.ADD]
    num_expected_input_edges = 2


@PT_OPERATOR_METATYPES.register()
class PTSubMetatype(PTOperatorMetatype):
    name = "SubOp"
    module_to_function_names = {
        NamespaceTarget.TORCH_TENSOR: ["sub", "__sub__", "__isub__", "__rsub__"],
        NamespaceTarget.TORCH: ["sub"],
    }
    hw_config_names = [HWConfigOpName.SUBTRACT]
    num_expected_input_edges = 2


@PT_OPERATOR_METATYPES.register()
class PTMulMetatype(PTOperatorMetatype):
    name = "MulOp"
    module_to_function_names = {
        NamespaceTarget.TORCH_TENSOR: ["mul", "__mul__", "__imul__", "__rmul__"],
        NamespaceTarget.TORCH: ["mul"],
    }
    hw_config_names = [HWConfigOpName.MULTIPLY]
    num_expected_input_edges = 2


@PT_OPERATOR_METATYPES.register()
class PTDivMetatype(PTOperatorMetatype):
    name = "DivOp"
    module_to_function_names = {
        NamespaceTarget.TORCH_TENSOR: [
            "div",
            "__div__",
            "__idiv__",
            "__rdiv__",
            "__truediv__",
            "__itruediv__",
            "__rtruediv__",
        ],
        NamespaceTarget.TORCH: ["div"],
    }
    hw_config_names = [HWConfigOpName.DIVIDE]
    num_expected_input_edges = 2


@PT_OPERATOR_METATYPES.register()
class PTFloorDivMetatype(PTOperatorMetatype):
    name = "FloordivOp"
    module_to_function_names = {
        NamespaceTarget.TORCH_TENSOR: ["__floordiv__", "__ifloordiv__", "__rfloordiv__"],
        NamespaceTarget.TORCH: ["floor_divide"],
    }
    num_expected_input_edges = 2


@PT_OPERATOR_METATYPES.register()
class PTExpMetatype(PTOperatorMetatype):
    name = "ExpOp"
    module_to_function_names = {
        NamespaceTarget.TORCH_TENSOR: ["exp"],
        NamespaceTarget.TORCH: ["exp"],
    }


@PT_OPERATOR_METATYPES.register()
class PTLogMetatype(PTOperatorMetatype):
    name = "LogOp"
    module_to_function_names = {
        NamespaceTarget.TORCH_TENSOR: ["log"],
        NamespaceTarget.TORCH: ["log"],
    }


@PT_OPERATOR_METATYPES.register()
class PTAbsMetatype(PTOperatorMetatype):
    name = "AbsOp"
    module_to_function_names = {
        NamespaceTarget.TORCH_TENSOR: ["abs", "__abs__"],
        NamespaceTarget.TORCH: ["abs"],
    }


@PT_OPERATOR_METATYPES.register()
class PTErfMetatype(PTOperatorMetatype):
    name = "ErfOp"
    module_to_function_names = {
        NamespaceTarget.TORCH: ["erf"],
    }


@PT_OPERATOR_METATYPES.register()
class PTMatMulMetatype(PTOperatorMetatype):
    name = "MatMulOp"
    module_to_function_names = {
        NamespaceTarget.TORCH_TENSOR: ["matmul", "__matmul__", "__rmatmul__"],
        NamespaceTarget.TORCH: ["matmul", "bmm", "mm"],
    }
    hw_config_names = [HWConfigOpName.MATMUL]
    num_expected_input_edges = 2
    weight_port_ids = [0, 1]


@PT_OPERATOR_METATYPES.register()
class PTAddmmMetatype(PTOperatorMetatype):
    name = "MatMulOp"
<<<<<<< HEAD
    module_to_function_names = {NamespaceTarget.TORCH: ["addmm"], NamespaceTarget.TORCH: ["baddbmm"]}
=======
    module_to_function_names = {NamespaceTarget.TORCH: ["addmm", "baddbmm"]}
>>>>>>> 59a6a401
    hw_config_names = [HWConfigOpName.MATMUL]
    # 0-th arg to the baddbmm is basically a (b)ias to be (add)ed to the (bmm) operation,
    # presuming that most runtime implementations will fuse the bias addition into the matrix multiplication
    # and therefore won't quantize the bias input, as this would break the hardware-fused pattern.
    ignored_input_ports: List[int] = [0]
    num_expected_input_edges = 2
    weight_port_ids = [1, 2]


@PT_OPERATOR_METATYPES.register()
class PTMeanMetatype(PTOperatorMetatype):
    name = "MeanOp"
    module_to_function_names = {NamespaceTarget.TORCH_TENSOR: ["mean"]}
    hw_config_names = [HWConfigOpName.REDUCEMEAN]


@PT_OPERATOR_METATYPES.register()
class PTRoundMetatype(PTOperatorMetatype):
    name = "RoundOp"
    module_to_function_names = {NamespaceTarget.TORCH_TENSOR: ["round"]}


@PT_OPERATOR_METATYPES.register()
class PTDropoutMetatype(PTOperatorMetatype):
    name = "DropoutOp"
    module_to_function_names = {NamespaceTarget.TORCH_NN_FUNCTIONAL: ["dropout"]}


@PT_OPERATOR_METATYPES.register()
class PTThresholdMetatype(PTOperatorMetatype):
    name = "ThresholdOp"
    module_to_function_names = {NamespaceTarget.TORCH_NN_FUNCTIONAL: ["threshold"]}


@PT_OPERATOR_METATYPES.register()
class PTModuleBatchNormMetatype(PTModuleOperatorSubtype):
    name = "BatchNormOp"
    module_to_function_names = {NamespaceTarget.TORCH_NN_FUNCTIONAL: ["batch_norm"]}


@PT_OPERATOR_METATYPES.register()
class PTBatchNormMetatype(PTOperatorMetatype):
    name = "BatchNormOp"
    module_to_function_names = {NamespaceTarget.TORCH_NN_FUNCTIONAL: ["batch_norm"]}
    subtypes = [PTModuleBatchNormMetatype]


@PT_OPERATOR_METATYPES.register()
class PTAvgPool2dMetatype(PTOperatorMetatype):
    name = "AvgPool2DOp"
    module_to_function_names = {NamespaceTarget.TORCH_NN_FUNCTIONAL: ["avg_pool2d", "adaptive_avg_pool2d"]}
    hw_config_names = [HWConfigOpName.AVGPOOL]


@PT_OPERATOR_METATYPES.register()
class PTAvgPool3dMetatype(PTOperatorMetatype):
    name = "AvgPool3DOp"
    module_to_function_names = {NamespaceTarget.TORCH_NN_FUNCTIONAL: ["avg_pool3d", "adaptive_avg_pool3d"]}
    hw_config_names = [HWConfigOpName.AVGPOOL]


class PTAdaptiveMaxPool1dMetatype(PTOperatorMetatype):
    name = "AdaptiveMaxPool1DOp"
    module_to_function_names = {NamespaceTarget.TORCH_NN_FUNCTIONAL: ["adaptive_max_pool1d"]}


@PT_OPERATOR_METATYPES.register()
class PTAdaptiveMaxPool2dMetatype(PTOperatorMetatype):
    name = "AdaptiveMaxPool2DOp"
    module_to_function_names = {NamespaceTarget.TORCH_NN_FUNCTIONAL: ["adaptive_max_pool2d"]}


@PT_OPERATOR_METATYPES.register()
class PTAdaptiveMaxPool3dMetatype(PTOperatorMetatype):
    name = "AdaptiveMaxPool3DOp"
    module_to_function_names = {NamespaceTarget.TORCH_NN_FUNCTIONAL: ["adaptive_max_pool3d"]}


class PTMaxPool1dMetatype(PTOperatorMetatype):
    name = "MaxPool1DOp"
    module_to_function_names = {NamespaceTarget.TORCH_NN_FUNCTIONAL: ["max_pool1d"]}
    hw_config_names = [HWConfigOpName.MAXPOOL]


@PT_OPERATOR_METATYPES.register()
class PTMaxPool2dMetatype(PTOperatorMetatype):
    name = "MaxPool2DOp"
    module_to_function_names = {NamespaceTarget.TORCH_NN_FUNCTIONAL: ["max_pool2d"]}
    hw_config_names = [HWConfigOpName.MAXPOOL]


@PT_OPERATOR_METATYPES.register()
class PTMaxPool3dMetatype(PTOperatorMetatype):
    name = "MaxPool3DOp"
    module_to_function_names = {NamespaceTarget.TORCH_NN_FUNCTIONAL: ["max_pool3d"]}
    hw_config_names = [HWConfigOpName.MAXPOOL]


@PT_OPERATOR_METATYPES.register()
class PTMaxUnpool1dMetatype(PTOperatorMetatype):
    name = "MaxUnPool1DOp"
    module_to_function_names = {NamespaceTarget.TORCH_NN_FUNCTIONAL: ["max_unpool1d"]}


@PT_OPERATOR_METATYPES.register()
class PTMaxUnpool2dMetatype(PTOperatorMetatype):
    name = "MaxUnPool2DOp"
    module_to_function_names = {NamespaceTarget.TORCH_NN_FUNCTIONAL: ["max_unpool2d"]}


@PT_OPERATOR_METATYPES.register()
class PTMaxUnpool3dMetatype(PTOperatorMetatype):
    name = "MaxUnPool3DOp"
    module_to_function_names = {NamespaceTarget.TORCH_NN_FUNCTIONAL: ["max_unpool3d"]}


@PT_OPERATOR_METATYPES.register()
class PTPadMetatype(PTOperatorMetatype):
    name = "PadOp"
    module_to_function_names = {NamespaceTarget.TORCH_NN_FUNCTIONAL: ["pad"]}


@PT_OPERATOR_METATYPES.register()
class PTCatMetatype(PTOperatorMetatype):
    name = "CatOp"
    module_to_function_names = {NamespaceTarget.TORCH: ["cat", "stack"]}
    hw_config_names = [HWConfigOpName.CONCAT]


@PT_OPERATOR_METATYPES.register()
class PTRELUMetatype(PTOperatorMetatype):
    name = "ReluOp"
    module_to_function_names = {NamespaceTarget.TORCH: ["relu", "relu_"]}


@PT_OPERATOR_METATYPES.register()
class PTRELU6Metatype(PTOperatorMetatype):
    name = "Relu6Op"
    module_to_function_names = {NamespaceTarget.TORCH_NN_FUNCTIONAL: ["relu6"]}


@PT_OPERATOR_METATYPES.register()
class PTMaxMetatype(PTOperatorMetatype):
    name = "MaxOp"
    module_to_function_names = {NamespaceTarget.TORCH: ["max"]}
    hw_config_names = [HWConfigOpName.MAXIMUM, HWConfigOpName.REDUCEMAX]


@PT_OPERATOR_METATYPES.register()
class PTMinMetatype(PTOperatorMetatype):
    name = "MinOp"
    module_to_function_names = {NamespaceTarget.TORCH: ["min"]}
    hw_config_names = [HWConfigOpName.MINIMUM]


@PT_OPERATOR_METATYPES.register()
class PTTransposeMetatype(PTOperatorMetatype):
    name = "TransposeOp"
    module_to_function_names = {
        NamespaceTarget.TORCH_TENSOR: ["transpose", "permute", "transpose_"],
        NamespaceTarget.TORCH: ["transpose"],
    }
    hw_config_names = [HWConfigOpName.TRANSPOSE]


@PT_OPERATOR_METATYPES.register()
class PTGatherMetatype(PTOperatorMetatype):
    name = "GatherOp"
    module_to_function_names = {
        NamespaceTarget.TORCH_TENSOR: ["index_select", "__getitem__"],
        NamespaceTarget.TORCH: ["gather", "index_select", "where"],
    }


@PT_OPERATOR_METATYPES.register()
class PTScatterMetatype(PTOperatorMetatype):
    name = "ScatterOp"
    module_to_function_names = {NamespaceTarget.TORCH_TENSOR: ["scatter", "masked_fill", "masked_fill_"]}


@PT_OPERATOR_METATYPES.register()
class PTReshapeMetatype(PTOperatorMetatype):
    name = "ReshapeOp"
    module_to_function_names = {
        NamespaceTarget.TORCH_TENSOR: ["reshape", "view", "flatten", "unsqueeze"],
        NamespaceTarget.TORCH: ["flatten", "unsqueeze"],
    }
    hw_config_names = [HWConfigOpName.RESHAPE, HWConfigOpName.UNSQUEEZE, HWConfigOpName.FLATTEN]


@PT_OPERATOR_METATYPES.register()
class PTSqueezeMetatype(PTOperatorMetatype):
    name = "SqueezeOp"
    module_to_function_names = {
        NamespaceTarget.TORCH_TENSOR: ["squeeze"],
        NamespaceTarget.TORCH: ["squeeze"],
    }
    hw_config_names = [HWConfigOpName.SQUEEZE]


@PT_OPERATOR_METATYPES.register()
class PTSplitMetatype(PTOperatorMetatype):
    name = "SplitOp"
    module_to_function_names = {
        NamespaceTarget.TORCH_NN_FUNCTIONAL: [],
        NamespaceTarget.TORCH_TENSOR: ["split", "chunk", "unbind"],
        NamespaceTarget.TORCH: ["split", "chunk", "unbind"],
    }
    hw_config_names = [HWConfigOpName.SPLIT, HWConfigOpName.CHUNK]


@PT_OPERATOR_METATYPES.register()
class PTExpandMetatype(PTOperatorMetatype):
    name = "ExpandOp"
    module_to_function_names = {NamespaceTarget.TORCH_TENSOR: ["expand"]}


@PT_OPERATOR_METATYPES.register()
class PTExpandAsMetatype(PTOperatorMetatype):
    name = "ExpandAsOp"
    module_to_function_names = {NamespaceTarget.TORCH_TENSOR: ["expand_as"]}


@PT_OPERATOR_METATYPES.register()
class PTModuleEmbeddingMetatype(PTModuleOperatorSubtype):
    name = "EmbeddingOp"
    module_to_function_names = {NamespaceTarget.TORCH_NN_FUNCTIONAL: ["embedding"]}
    hw_config_names = [HWConfigOpName.EMBEDDING]
    weight_port_ids = [1]


@PT_OPERATOR_METATYPES.register()
class PTEmbeddingMetatype(PTOperatorMetatype):
    name = "EmbeddingOp"
    module_to_function_names = {NamespaceTarget.TORCH_NN_FUNCTIONAL: ["embedding"]}
    hw_config_names = [HWConfigOpName.EMBEDDING]
    subtypes = [PTModuleEmbeddingMetatype]
    weight_port_ids = [1]


@PT_OPERATOR_METATYPES.register()
class PTModuleEmbeddingBagMetatype(PTModuleOperatorSubtype):
    name = "EmbeddingBagOp"
    module_to_function_names = {NamespaceTarget.TORCH_NN_FUNCTIONAL: ["embedding_bag"]}
    hw_config_names = [HWConfigOpName.EMBEDDINGBAG]
    weight_port_ids = [1]


@PT_OPERATOR_METATYPES.register()
class PTEmbeddingBagMetatype(PTOperatorMetatype):
    name = "EmbeddingBagOp"
    module_to_function_names = {NamespaceTarget.TORCH_NN_FUNCTIONAL: ["embedding_bag"]}
    hw_config_names = [HWConfigOpName.EMBEDDINGBAG]
    subtypes = [PTModuleEmbeddingBagMetatype]
    weight_port_ids = [1]


@PT_OPERATOR_METATYPES.register()
class PTSoftmaxMetatype(PTOperatorMetatype):
    name = "SoftmaxOp"
    module_to_function_names = {NamespaceTarget.TORCH_NN_FUNCTIONAL: ["softmax"]}


@PT_OPERATOR_METATYPES.register()
class PTLessMetatype(PTOperatorMetatype):
    name = "LessOp"
    module_to_function_names = {NamespaceTarget.TORCH_TENSOR: ["__lt__"]}
    hw_config_names = [HWConfigOpName.LESS]


@PT_OPERATOR_METATYPES.register()
class PTLessEqualMetatype(PTOperatorMetatype):
    name = "LessEqualOp"
    module_to_function_names = {NamespaceTarget.TORCH_TENSOR: ["__le__"]}
    hw_config_names = [HWConfigOpName.LESSEQUAL]


@PT_OPERATOR_METATYPES.register()
class PTGreaterMetatype(PTOperatorMetatype):
    name = "GreaterOp"
    module_to_function_names = {NamespaceTarget.TORCH_TENSOR: ["__gt__"]}
    hw_config_names = [HWConfigOpName.GREATER]


@PT_OPERATOR_METATYPES.register()
class PTGreaterEqualMetatype(PTOperatorMetatype):
    name = "GreaterEqualOp"
    module_to_function_names = {NamespaceTarget.TORCH_TENSOR: ["__ge__"]}
    hw_config_names = [HWConfigOpName.GREATEREQUAL]


@PT_OPERATOR_METATYPES.register()
class PTModMetatype(PTOperatorMetatype):
    name = "ModOp"
    module_to_function_names = {NamespaceTarget.TORCH_TENSOR: ["__mod__"]}
    hw_config_names = [HWConfigOpName.FLOORMOD]


@PT_OPERATOR_METATYPES.register()
class PTEqualsMetatype(PTOperatorMetatype):
    name = "EqualsOp"
    module_to_function_names = {NamespaceTarget.TORCH_TENSOR: ["__eq__"]}
    hw_config_names = [HWConfigOpName.EQUAL]


@PT_OPERATOR_METATYPES.register()
class PTNotEqualMetatype(PTOperatorMetatype):
    name = "NotEqualOp"
    module_to_function_names = {NamespaceTarget.TORCH_TENSOR: ["__ne__"]}
    hw_config_names = [HWConfigOpName.NOTEQUAL]


@PT_OPERATOR_METATYPES.register()
class PTLogicalOrMetatype(PTOperatorMetatype):
    name = "LogicalOrOp"
    module_to_function_names = {NamespaceTarget.TORCH_TENSOR: ["__or__", "__ior__", "__ror__"]}
    hw_config_names = [HWConfigOpName.LOGICALOR]


@PT_OPERATOR_METATYPES.register()
class PTLogicalXorMetatype(PTOperatorMetatype):
    name = "LogicalXorOp"
    module_to_function_names = {NamespaceTarget.TORCH_TENSOR: ["__xor__", "__ixor__", "__rxor__"]}
    hw_config_names = [HWConfigOpName.LOGICALXOR]


@PT_OPERATOR_METATYPES.register()
class PTLogicalAndMetatype(PTOperatorMetatype):
    name = "LogicalAndOp"
    module_to_function_names = {NamespaceTarget.TORCH_TENSOR: ["__and__", "__iand__", "__rand__"]}
    hw_config_names = [HWConfigOpName.LOGICALAND]


@PT_OPERATOR_METATYPES.register()
class PTLogicalNotMetatype(PTOperatorMetatype):
    name = "LogicalNotOp"
    module_to_function_names = {NamespaceTarget.TORCH_TENSOR: ["logical_not_", "__invert__"]}
    hw_config_names = [HWConfigOpName.LOGICALNOT]


@PT_OPERATOR_METATYPES.register()
class PTNegativeMetatype(PTOperatorMetatype):
    name = "NegativeOp"
    module_to_function_names = {
        NamespaceTarget.TORCH_TENSOR: ["neg", "__neg__"],
        NamespaceTarget.TORCH: ["neg"],
    }


@PT_OPERATOR_METATYPES.register()
class PTPowerMetatype(PTOperatorMetatype):
    name = "PowerOp"
    module_to_function_names = {
        NamespaceTarget.TORCH_TENSOR: ["pow", "__pow__", "__ipow__", "__rpow__"],
        NamespaceTarget.TORCH: ["pow"],
    }
    hw_config_names = [HWConfigOpName.POWER]


@PT_OPERATOR_METATYPES.register()
class PTSqrtMetatype(PTOperatorMetatype):
    name = "SqrtOp"
    module_to_function_names = {
        NamespaceTarget.TORCH_TENSOR: ["sqrt", "sqrt_"],
        NamespaceTarget.TORCH: ["sqrt", "sqrt_"],
    }
    hw_config_names = [HWConfigOpName.POWER]


@PT_OPERATOR_METATYPES.register()
class PTInterpolateMetatype(PTOperatorMetatype):
    name = "InterpolateOp"
    module_to_function_names = {NamespaceTarget.TORCH_NN_FUNCTIONAL: ["interpolate"]}
    hw_config_names = [HWConfigOpName.INTERPOLATE]
    num_expected_input_edges = 1


@PT_OPERATOR_METATYPES.register()
class PTRepeatMetatype(PTOperatorMetatype):
    name = "RepeatOp"
    module_to_function_names = {NamespaceTarget.TORCH: ["repeat_interleave"]}
    hw_config_names = [HWConfigOpName.TILE]
    num_expected_input_edges = 1


@PT_OPERATOR_METATYPES.register()
class PTPixelShuffleMetatype(PTOperatorMetatype):
    name = "PixelShuffleOp"
    module_to_function_names = {NamespaceTarget.TORCH_NN_FUNCTIONAL: ["pixel_shuffle"]}
    num_expected_input_edges = 1


@PT_OPERATOR_METATYPES.register()
class PTSumMetatype(PTOperatorMetatype):
    name = "SumOp"
    module_to_function_names = {NamespaceTarget.TORCH_TENSOR: ["sum"], NamespaceTarget.TORCH: ["sum"]}
    hw_config_names = [HWConfigOpName.REDUCESUM]
    num_expected_input_edges = 1


@PT_OPERATOR_METATYPES.register()
class PTReduceL2(PTOperatorMetatype):
    name = "ReduceL2"
    module_to_function_names = {
        NamespaceTarget.TORCH_NN_FUNCTIONAL: ["normalize"],  # note: normalize is for general L_p normalization
    }
    hw_config_names = [HWConfigOpName.REDUCEL2]
    num_expected_input_edges = 1


def get_operator_metatypes() -> List[Type[OperatorMetatype]]:
    """
    Returns a list of the operator metatypes.

    :return: List of operator metatypes .
    """
    return list(PT_OPERATOR_METATYPES.registry_dict.values())


OPERATORS_WITH_WEIGHTS_METATYPES = [
    PTModuleConv1dMetatype,
    PTModuleConv2dMetatype,
    PTModuleConv3dMetatype,
    PTDepthwiseConv1dSubtype,
    PTDepthwiseConv2dSubtype,
    PTDepthwiseConv3dSubtype,
    PTModuleLinearMetatype,
    PTModuleBatchNormMetatype,
    PTModuleGroupNormMetatype,
    PTModuleLayerNormMetatype,
    PTModuleConvTranspose1dMetatype,
    PTModuleConvTranspose2dMetatype,
    PTModuleConvTranspose3dMetatype,
    PTModuleEmbeddingMetatype,
    PTModuleEmbeddingBagMetatype,
]

UNIFICATION_PRODUCING_METATYPES = [
    PTModuleConv1dMetatype,
    PTModuleConv2dMetatype,
    PTModuleConv3dMetatype,
    PTDepthwiseConv1dSubtype,
    PTDepthwiseConv2dSubtype,
    PTDepthwiseConv3dSubtype,
    PTModuleConvTranspose1dMetatype,
    PTModuleConvTranspose2dMetatype,
    PTModuleConvTranspose3dMetatype,
    PTModuleLinearMetatype,
]

OP_NAMES_WITH_WEIGHTS = [x for meta in OPERATORS_WITH_WEIGHTS_METATYPES for x in meta.get_all_aliases()]

# Contains the operation metatypes for which bias can be applied.
OPERATORS_WITH_BIAS_METATYPES = [
    PTModuleConv1dMetatype,
    PTModuleConv2dMetatype,
    PTModuleConv3dMetatype,
    PTDepthwiseConv1dSubtype,
    PTDepthwiseConv2dSubtype,
    PTDepthwiseConv3dSubtype,
    PTModuleConvTranspose1dMetatype,
    PTModuleConvTranspose2dMetatype,
    PTModuleConvTranspose3dMetatype,
]

OPERATORS_FUSED_METATYPES = [
    PTModuleBatchNormMetatype,
]

OP_NAMES_QUANTIZE_NODE = ["symmetric_quantize", "asymmetric_quantize"]<|MERGE_RESOLUTION|>--- conflicted
+++ resolved
@@ -580,11 +580,7 @@
 @PT_OPERATOR_METATYPES.register()
 class PTAddmmMetatype(PTOperatorMetatype):
     name = "MatMulOp"
-<<<<<<< HEAD
-    module_to_function_names = {NamespaceTarget.TORCH: ["addmm"], NamespaceTarget.TORCH: ["baddbmm"]}
-=======
     module_to_function_names = {NamespaceTarget.TORCH: ["addmm", "baddbmm"]}
->>>>>>> 59a6a401
     hw_config_names = [HWConfigOpName.MATMUL]
     # 0-th arg to the baddbmm is basically a (b)ias to be (add)ed to the (bmm) operation,
     # presuming that most runtime implementations will fuse the bias addition into the matrix multiplication
