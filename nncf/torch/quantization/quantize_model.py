# Copyright (c) 2024 Intel Corporation
# Licensed under the Apache License, Version 2.0 (the "License");
# you may not use this file except in compliance with the License.
# You may obtain a copy of the License at
#      http://www.apache.org/licenses/LICENSE-2.0
# Unless required by applicable law or agreed to in writing, software
# distributed under the License is distributed on an "AS IS" BASIS,
# WITHOUT WARRANTIES OR CONDITIONS OF ANY KIND, either express or implied.
# See the License for the specific language governing permissions and
# limitations under the License.

from copy import deepcopy
from typing import Optional

import torch

import nncf
<<<<<<< HEAD
=======
from nncf.common.factory import NNCFGraphFactory
>>>>>>> 59a6a401
from nncf.common.quantization.structs import QuantizationPreset
from nncf.data import Dataset
from nncf.parameters import ModelType
from nncf.parameters import QuantizationMode
<<<<<<< HEAD
=======
from nncf.parameters import SensitivityMetric
>>>>>>> 59a6a401
from nncf.parameters import TargetDevice
from nncf.quantization.advanced_parameters import AdvancedQuantizationParameters
from nncf.quantization.algorithms.post_training.algorithm import PostTrainingQuantization
from nncf.quantization.algorithms.weight_compression.algorithm import WeightCompression
from nncf.scopes import IgnoredScope
from nncf.torch.model_creation import wrap_model

DEFAULT_RANGE_TYPE = "mean_min_max"


def quantize_impl(
    model: torch.nn.Module,
    calibration_dataset: Dataset,
    mode: Optional[QuantizationMode] = None,
    preset: Optional[QuantizationPreset] = None,
    target_device: TargetDevice = TargetDevice.ANY,
    subset_size: int = 300,
    fast_bias_correction: bool = True,
    model_type: Optional[ModelType] = None,
    ignored_scope: Optional[IgnoredScope] = None,
    advanced_parameters: Optional[AdvancedQuantizationParameters] = None,
) -> torch.nn.Module:
    """
    Implementation of the `quantize()` method for the PyTorch backend.
    """
    if fast_bias_correction is False:
        raise ValueError(f"fast_bias_correction={fast_bias_correction} is not supported")
    if target_device == TargetDevice.CPU_SPR:
        raise nncf.InternalError("target_device == CPU_SPR is not supported")
    if mode is not None:
        raise ValueError(f"mode={mode} is not supported")
<<<<<<< HEAD

    copied_model = deepcopy(model)

=======

    copied_model = deepcopy(model)

>>>>>>> 59a6a401
    example_input = next(iter(calibration_dataset.get_inference_data()))
    nncf_network = wrap_model(copied_model.eval(), example_input)

    quantization_algorithm = PostTrainingQuantization(
        preset=preset,
        target_device=target_device,
        subset_size=subset_size,
        fast_bias_correction=fast_bias_correction,
        model_type=model_type,
        ignored_scope=ignored_scope,
        advanced_parameters=advanced_parameters,
    )

    quantized_model = quantization_algorithm.apply(
        nncf_network, nncf_network.nncf.get_graph(), dataset=calibration_dataset
    )

    quantized_model.nncf.disable_dynamic_graph_building()

<<<<<<< HEAD
    return quantized_model
=======
    return quantized_model


def compress_weights_impl(
    model: torch.nn.Module,
    dataset: Dataset,
    mode: CompressWeightsMode,
    ratio: float,
    group_size: int,
    ignored_scope: IgnoredScope,
    all_layers: bool,
    sensitivity_metric: SensitivityMetric,
    awq: bool,
    subset_size: int,
) -> torch.nn.Module:
    """
    Implementation of the `compress_weights()` method for the PyTorch backend.
    """

    compression_algorithm = WeightCompression(
        mode, ratio, group_size, ignored_scope, all_layers, sensitivity_metric, awq, subset_size
    )
    graph = NNCFGraphFactory.create(model)
    return compression_algorithm.apply(model, graph, dataset=dataset)
>>>>>>> 59a6a401
<|MERGE_RESOLUTION|>--- conflicted
+++ resolved
@@ -15,18 +15,13 @@
 import torch
 
 import nncf
-<<<<<<< HEAD
-=======
 from nncf.common.factory import NNCFGraphFactory
->>>>>>> 59a6a401
 from nncf.common.quantization.structs import QuantizationPreset
 from nncf.data import Dataset
+from nncf.parameters import CompressWeightsMode
 from nncf.parameters import ModelType
 from nncf.parameters import QuantizationMode
-<<<<<<< HEAD
-=======
 from nncf.parameters import SensitivityMetric
->>>>>>> 59a6a401
 from nncf.parameters import TargetDevice
 from nncf.quantization.advanced_parameters import AdvancedQuantizationParameters
 from nncf.quantization.algorithms.post_training.algorithm import PostTrainingQuantization
@@ -58,15 +53,9 @@
         raise nncf.InternalError("target_device == CPU_SPR is not supported")
     if mode is not None:
         raise ValueError(f"mode={mode} is not supported")
-<<<<<<< HEAD
 
     copied_model = deepcopy(model)
 
-=======
-
-    copied_model = deepcopy(model)
-
->>>>>>> 59a6a401
     example_input = next(iter(calibration_dataset.get_inference_data()))
     nncf_network = wrap_model(copied_model.eval(), example_input)
 
@@ -86,9 +75,6 @@
 
     quantized_model.nncf.disable_dynamic_graph_building()
 
-<<<<<<< HEAD
-    return quantized_model
-=======
     return quantized_model
 
 
@@ -112,5 +98,4 @@
         mode, ratio, group_size, ignored_scope, all_layers, sensitivity_metric, awq, subset_size
     )
     graph = NNCFGraphFactory.create(model)
-    return compression_algorithm.apply(model, graph, dataset=dataset)
->>>>>>> 59a6a401
+    return compression_algorithm.apply(model, graph, dataset=dataset)