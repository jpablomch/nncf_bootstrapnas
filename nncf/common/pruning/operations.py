--- conflicted
+++ resolved
@@ -157,7 +157,7 @@
     ) -> None:
         output_mask = node.attributes.get("output_mask", None)
         node.attributes["output_mask"] = output_mask
-<<<<<<< HEAD
+
 
 class EmbeddingPruningOp(BasePruningOp):
     @classmethod
@@ -169,8 +169,6 @@
                          tensor_processor: Type[NNCFPruningBaseTensorProcessor]) -> None:
         output_mask = node.attributes.get('output_mask', None)
         node.attributes['output_mask'] = output_mask
-=======
->>>>>>> a0393ddd
 
 
 class BatchNormPruningOp(BasePruningOp):
