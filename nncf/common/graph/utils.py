"""
 Copyright (c) 2022 Intel Corporation
 Licensed under the Apache License, Version 2.0 (the "License");
 you may not use this file except in compliance with the License.
 You may obtain a copy of the License at
      http://www.apache.org/licenses/LICENSE-2.0
 Unless required by applicable law or agreed to in writing, software
 distributed under the License is distributed on an "AS IS" BASIS,
 WITHOUT WARRANTIES OR CONDITIONS OF ANY KIND, either express or implied.
 See the License for the specific language governing permissions and
 limitations under the License.
"""

from functools import partial
from typing import List

from nncf.common.graph import NNCFGraph
from nncf.common.graph import NNCFNode
from nncf.common.logging import nncf_logger
from nncf.common.pruning.utils import traverse_function

<<<<<<< HEAD
from nncf.common.logging import nncf_logger

=======
>>>>>>> 336b4e5f

def get_concat_axis(input_shapes: List[List[int]], output_shapes: List[List[int]]) -> int:
    """
    Returns concatenation axis by given input and output shape of concat node.

    :param input_shapes: Input_shapes of given concat node.
    :param output_shapes: Output_shapes of given concat node.
    :returns: Concatenation axis of given concat node.
    """
    axis = None
    none_dim = None
    for idx, (dim_in, dim_out) in enumerate(zip(input_shapes[0], output_shapes[0])):
        if dim_in != dim_out:
            axis = idx
            break
        if dim_in is None:
            none_dim = idx

    if axis is None:
        if none_dim is None:
            axis = -1
            nncf_logger.debug('Identity concat node detected')
        else:
            axis = none_dim

    return axis


def get_first_nodes_of_type(graph: NNCFGraph, op_types: List[str]) -> List[NNCFNode]:
    """
    Looking for first node in graph with type in `op_types`.
    First == layer with type in `op_types`, that there is a path from the input such that there are no other
    operations with type in `op_types` on it.

    :param op_types: Types of modules to track.
    :param graph: Graph to work with.
    :return: List of all first nodes with type in `op_types`.
    """
    graph_roots = graph.get_input_nodes()  # NNCFNodes here

    visited = {node_id: False for node_id in graph.get_all_node_ids()}
    partial_traverse_function = partial(traverse_function,
                                        type_check_fn=lambda x: x in op_types,
                                        visited=visited)

    first_nodes_of_type = []
    for root in graph_roots:
        first_nodes_of_type.extend(graph.traverse_graph(root, partial_traverse_function))
    return first_nodes_of_type


def get_split_axis(input_shapes: List[List[int]], output_shapes: List[List[int]]) -> int:
    """
    Returns split/chunk axis by given input and output shape of split/chunk node.

    :param input_shapes: Input_shapes of given split/chunk node.
    :param output_shapes: Output_shapes of given split/chunk node.
    :returns: Split/Chunk axis of given split/chunk node.
    """
    axis = None
    for idx, (dim_in, dim_out) in enumerate(zip(input_shapes[0], output_shapes[0])):
        if dim_in != dim_out:
            axis = idx
            break

    if axis is None:
        axis = -1
        nncf_logger.debug('Identity split/concat node detected')

    return axis<|MERGE_RESOLUTION|>--- conflicted
+++ resolved
@@ -19,11 +19,6 @@
 from nncf.common.logging import nncf_logger
 from nncf.common.pruning.utils import traverse_function
 
-<<<<<<< HEAD
-from nncf.common.logging import nncf_logger
-
-=======
->>>>>>> 336b4e5f
 
 def get_concat_axis(input_shapes: List[List[int]], output_shapes: List[List[int]]) -> int:
     """
