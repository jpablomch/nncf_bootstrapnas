# Copyright (c) 2024 Intel Corporation
# Licensed under the Apache License, Version 2.0 (the "License");
# you may not use this file except in compliance with the License.
# You may obtain a copy of the License at
#      http://www.apache.org/licenses/LICENSE-2.0
# Unless required by applicable law or agreed to in writing, software
# distributed under the License is distributed on an "AS IS" BASIS,
# WITHOUT WARRANTIES OR CONDITIONS OF ANY KIND, either express or implied.
# See the License for the specific language governing permissions and
# limitations under the License.

from typing import Callable, List, Tuple, TypeVar

from nncf.common.factory import CommandCreatorFactory
from nncf.common.factory import ModelTransformerFactory
from nncf.common.graph import NNCFGraph
from nncf.common.graph import NNCFNode
from nncf.common.graph.operator_metatypes import OperatorMetatype
from nncf.common.graph.transformations.layout import TransformationLayout
from nncf.quantization.advanced_parameters import RestoreMode

TModel = TypeVar("TModel")


def find_quantizer_nodes_to_cut(
    graph: NNCFGraph,
    quantizer_node: NNCFNode,
    quantizer_metatypes: List[OperatorMetatype],
    const_metatypes: List[OperatorMetatype],
    quantizable_metatypes: List[OperatorMetatype],
    quantize_agnostic_metatypes: List[OperatorMetatype],
) -> Tuple[List[NNCFNode], List[NNCFNode]]:
    """
    Finds quantizer nodes that should be removed in addition to `quantizer_node` to get
    the correct model for inference. Returns the list of quantizer nodes (`quantizer_node` + nodes
    which were found) and the list of nodes that will be reverted to original precision if
    quantizer nodes are removed.

    :param graph: The NNCFGraph without shapeof subgraphs.
    :param quantizer_node: The quantizer node that we want to remove.
    :param quantizer_metatypes: List of quantizer metatypes.
    :param const_metatypes: List of constant metatypes.
    :param quantizable_metatypes: List of metatypes for operations
        that may be quantized.
    :param quantize_agnostic_metatypes: List of quantize agnostic metatypes.
    :return: A tuple (quantizer_nodes, ops) where
        - `quantizer_nodes` is the list of quantizer nodes
        - `ops` is the list of nodes that will be reverted to original precision
        if `quantizer_nodes` are removed.
    """

    def _parse_node_relatives(node: NNCFNode, is_parents: bool):
        if node.metatype in quantizable_metatypes:
            ops_to_return_in_orig_prec.add(node)

        relatives = graph.get_previous_nodes(node) if is_parents else graph.get_next_nodes(node)
        for relative in relatives:
            if relative.metatype in quantizer_metatypes:
                if is_parents:
                    if relative in seen_children:
                        continue
                    if relative not in to_cut:
                        to_cut.append(relative)
                    to_see_children.append(relative)
                    # We should see parents for the `relative` node here only if they are
                    # all quantizers. This covers the quantize-dequantize case, where we
                    # should see parents for the dequantize node.
                    if all(x.metatype in quantizer_metatypes for x in graph.get_previous_nodes(relative)):
                        to_see_parents.append(relative)
                elif node.metatype in quantizer_metatypes:
                    # `node` is a quantizer (quantize-dequantize case) here, and `relative`
                    # is the dequantizer. So, we should cut `relative` and look at its children.
                    if relative not in to_cut:
                        to_cut.append(relative)
                    to_see_children.append(relative)
                else:
                    seen_children.append(relative)
            elif relative.metatype not in const_metatypes:
                if relative not in seen_parents:
                    to_see_parents.append(relative)
                if relative not in seen_children and relative.metatype in quantize_agnostic_metatypes:
                    to_see_children.append(relative)

        seen_list = seen_parents if is_parents else seen_children
        seen_list.append(node)

    seen_children, seen_parents = [], []
    to_see_children, to_see_parents = [quantizer_node], []
    to_cut = [quantizer_node]
    ops_to_return_in_orig_prec = set()

    while to_see_parents or to_see_children:
        if to_see_children:
            _parse_node_relatives(to_see_children.pop(), is_parents=False)
        if to_see_parents:
            _parse_node_relatives(to_see_parents.pop(), is_parents=True)

    return to_cut, list(ops_to_return_in_orig_prec)


def revert_operations_to_floating_point_precision(
    operations: List[NNCFNode],
    quantizers: List[NNCFNode],
    quantized_model: TModel,
    quantized_model_graph: NNCFGraph,
    restore_mode: RestoreMode,
    op_with_weights_metatypes: List[OperatorMetatype],
<<<<<<< HEAD
=======
    is_node_with_weight_fn: Callable[[NNCFNode], bool],
    get_weight_tensor_port_ids_fn: Callable[[NNCFNode], List[int]],
>>>>>>> 59a6a401
) -> TModel:
    """
    Reverts provided operations to floating-point precision by removing
    quantizers. Restores original bias for operations with bias.
    Restores original weights for operations with weights.

    :param operations: List of operations to revert in floating-point precision.
    :param quantizers: List of quantizers that should be removed to revert
        operations to floating-point precision.
    :param quantized_model: Quantized model in which provided operations
        should be reverted to floating-point precision.
    :param quantized_model_graph: The graph which was built for `quantized_model`.
    :param restore_mode: Restore mode.
    :param op_with_weights_metatypes: List of operation metatypes that can be reverted to representation
        with int8 weights.
<<<<<<< HEAD
=======
    :param is_node_with_weight_fn: Checks if the node has a weight or not. Returns `True` if `node` corresponds
        to the operation with weights, `False` otherwise.
    :param get_weight_tensor_port_ids_fn: Returns node's input port indices with weights tensors.
>>>>>>> 59a6a401
    :return: The model where `operations` were reverted to floating-point precision.
    """
    transformation_layout = TransformationLayout()

    command_creator = CommandCreatorFactory.create(quantized_model)

    should_remove_fq = {}
    should_revert_weights_to_fp32 = {}
    if restore_mode == RestoreMode.ONLY_ACTIVATIONS:
        for node in operations:
            if (
                node.metatype in op_with_weights_metatypes
                and node.layer_attributes
                and node.layer_attributes.constant_attributes
            ):
                input_edges = quantized_model_graph.get_input_edges(node)
                for port_id in node.layer_attributes.get_const_port_ids():
                    fq_weight = input_edges[port_id].from_node
                    should_remove_fq[fq_weight.node_name] = False
                    should_revert_weights_to_fp32[node.node_name] = False

    for node in quantizers:
        if should_remove_fq.get(node.node_name, True):
            transformation_layout.register(command_creator.create_command_to_remove_quantizer(node))

    for node in operations:
        original_bias = node.attributes.get("original_bias", None)
        if original_bias is not None:
            transformation_layout.register(
                command_creator.create_command_to_update_bias(node, original_bias, quantized_model_graph)
            )

        if not should_revert_weights_to_fp32.get(node.node_name, True):
            continue

<<<<<<< HEAD
        if node.layer_attributes and node.layer_attributes.constant_attributes is not None:
            weight_port_ids = node.layer_attributes.get_const_port_ids()
=======
        if is_node_with_weight_fn(node):
            weight_port_ids = get_weight_tensor_port_ids_fn(node)
>>>>>>> 59a6a401
            for port_id in weight_port_ids:
                original_weight = node.attributes.get(f"original_weight.{port_id}", None)
                if original_weight is not None:
                    transformation_layout.register(
                        command_creator.create_command_to_update_weight(node, original_weight, port_id)
                    )

    model_transformer = ModelTransformerFactory.create(quantized_model)
    transformed_model = model_transformer.transform(transformation_layout)

    return transformed_model<|MERGE_RESOLUTION|>--- conflicted
+++ resolved
@@ -105,11 +105,8 @@
     quantized_model_graph: NNCFGraph,
     restore_mode: RestoreMode,
     op_with_weights_metatypes: List[OperatorMetatype],
-<<<<<<< HEAD
-=======
     is_node_with_weight_fn: Callable[[NNCFNode], bool],
     get_weight_tensor_port_ids_fn: Callable[[NNCFNode], List[int]],
->>>>>>> 59a6a401
 ) -> TModel:
     """
     Reverts provided operations to floating-point precision by removing
@@ -125,12 +122,9 @@
     :param restore_mode: Restore mode.
     :param op_with_weights_metatypes: List of operation metatypes that can be reverted to representation
         with int8 weights.
-<<<<<<< HEAD
-=======
     :param is_node_with_weight_fn: Checks if the node has a weight or not. Returns `True` if `node` corresponds
         to the operation with weights, `False` otherwise.
     :param get_weight_tensor_port_ids_fn: Returns node's input port indices with weights tensors.
->>>>>>> 59a6a401
     :return: The model where `operations` were reverted to floating-point precision.
     """
     transformation_layout = TransformationLayout()
@@ -166,13 +160,8 @@
         if not should_revert_weights_to_fp32.get(node.node_name, True):
             continue
 
-<<<<<<< HEAD
-        if node.layer_attributes and node.layer_attributes.constant_attributes is not None:
-            weight_port_ids = node.layer_attributes.get_const_port_ids()
-=======
         if is_node_with_weight_fn(node):
             weight_port_ids = get_weight_tensor_port_ids_fn(node)
->>>>>>> 59a6a401
             for port_id in weight_port_ids:
                 original_weight = node.attributes.get(f"original_weight.{port_id}", None)
                 if original_weight is not None:
