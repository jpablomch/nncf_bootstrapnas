# Copyright (c) 2023 Intel Corporation
# Licensed under the Apache License, Version 2.0 (the "License");
# you may not use this file except in compliance with the License.
# You may obtain a copy of the License at
#      http://www.apache.org/licenses/LICENSE-2.0
# Unless required by applicable law or agreed to in writing, software
# distributed under the License is distributed on an "AS IS" BASIS,
# WITHOUT WARRANTIES OR CONDITIONS OF ANY KIND, either express or implied.
# See the License for the specific language governing permissions and
# limitations under the License.
import csv
from abc import abstractmethod
from copy import deepcopy
from enum import Enum
from pathlib import Path
from typing import Any, Callable, Dict, List, NoReturn, Optional, Tuple, TypeVar

import numpy as np
import torch
from pymoo.algorithms.moo.nsga2 import NSGA2
from pymoo.algorithms.moo.rnsga2 import RNSGA2
from pymoo.core.problem import Problem
from pymoo.operators.crossover.sbx import SBX
from pymoo.operators.mutation.pm import PM
from pymoo.operators.repair.rounding import RoundingRepair
from pymoo.operators.sampling.rnd import IntegerRandomSampling
from pymoo.optimize import minimize
from torch.utils.data.dataloader import DataLoader
<<<<<<< HEAD
from torch.utils.tensorboard import SummaryWriter
=======
>>>>>>> a0393ddd

from nncf import NNCFConfig
from nncf.common.initialization.batchnorm_adaptation import BatchnormAdaptationAlgorithm
from nncf.common.logging import nncf_logger
from nncf.common.plotting import noninteractive_plotting
from nncf.common.utils.decorators import skip_if_dependency_unavailable
from nncf.common.utils.os import safe_open
from nncf.config.extractors import get_bn_adapt_algo_kwargs
from nncf.experimental.torch.nas.bootstrapNAS.elasticity.elasticity_controller import ElasticityController
from nncf.experimental.torch.nas.bootstrapNAS.elasticity.multi_elasticity_handler import SubnetConfig
from nncf.experimental.torch.nas.bootstrapNAS.search.evaluator import AccuracyEvaluator
from nncf.experimental.torch.nas.bootstrapNAS.search.evaluator import BaseEvaluator
from nncf.experimental.torch.nas.bootstrapNAS.search.evaluator import MACsEvaluator
from nncf.experimental.torch.nas.bootstrapNAS.search.evaluator_handler import AccuracyEvaluatorHandler
from nncf.experimental.torch.nas.bootstrapNAS.search.evaluator_handler import BaseEvaluatorHandler
from nncf.experimental.torch.nas.bootstrapNAS.search.evaluator_handler import EfficiencyEvaluatorHandler
from nncf.torch.nncf_network import NNCFNetwork

DataLoaderType = TypeVar("DataLoaderType")
TModel = TypeVar("TModel")
ValFnType = Callable[[TModel, DataLoaderType], float]
<<<<<<< HEAD
=======


class FixIntegerRandomSampling(IntegerRandomSampling):
    """
    Wrapper for the IntegerRandomSampling with the fix for https://github.com/anyoptimization/pymoo/issues/388.
    """

    def _do(self, problem, n_samples, **kwargs):
        n, (xl, xu) = problem.n_var, problem.bounds()
        return np.column_stack([np.random.randint(xl[k], xu[k] + 1, size=(n_samples)) for k in range(n)])
>>>>>>> a0393ddd


class EvolutionaryAlgorithms(Enum):
    NSGA2 = "NSGA2"
<<<<<<< HEAD
    RNSGA2 = "RNSGA2"
=======
>>>>>>> a0393ddd


class SearchParams:
    """
    Storage class for search parameters.
    """

    def __init__(
        self,
        num_evals: float,
        num_constraints: float,
        population: float,
        seed: float,
        crossover_prob: float,
        crossover_eta: float,
        mutation_prob: float,
        mutation_eta: float,
        acc_delta: float,
        ref_acc: float,
<<<<<<< HEAD
        aspiration_points: np.ndarray,
        epsilon: float,
        weights: np.ndarray,
        extreme_points_as_ref_points: bool,
=======
>>>>>>> a0393ddd
    ):
        """
        Initializes storage class for search parameters.

        :param num_evals: Number of evaluations for the search algorithm.
        :param num_constraints: Number of constraints in search problem
        :param population: Population size
        :param seed: Seed used by the search algorithm.
        :param crossover_prob: Crossover probability used by evolutionary algorithm
        :param crossover_eta: Crossover eta
        :param mutation_prob: Mutation probability
        :param mutation_eta: Mutation eta
        :param acc_delta: Tolerated accuracy delta to select a single sub-network from Pareto front.
        :param ref_acc: Accuracy of input model or reference.
        :param aspiration_points: Aspiration or reference points for RNSGA-II.
        :param epsilon: epsilon distance of surviving solutions for RNSGA-II .
        :param weights: weights used by RNSGA-II.
        :param extreme_points_as_ref_points: Find extreme points and use them as aspiration points.
        """
        self.num_constraints = num_constraints
        self.population = population
        if population > num_evals:
            raise ValueError("Population size must not be greater than number of evaluations.")
        self.num_evals = num_evals // population * population
        self.seed = seed
        self.crossover_prob = crossover_prob
        self.crossover_eta = crossover_eta
        self.mutation_prob = mutation_prob
        self.mutation_eta = mutation_eta
        self.acc_delta = acc_delta
        self.ref_acc = ref_acc
        self.aspiration_points = aspiration_points
        self.epsilon = epsilon
        self.weights = weights
        self.extreme_points_as_ref_points = extreme_points_as_ref_points

    @classmethod
    def from_dict(cls, search_config: Dict[str, Any]) -> "SearchParams":
        """
        Initializes search params storage class from Dict.

        :param search_config: Dictionary with search configuration.
        :return: Instance of the storage class
        """
        num_evals = search_config.get("num_evals", 3000)
        num_constraints = search_config.get("num_constraints", 0)
        population = search_config.get("population", 40)
        seed = search_config.get("seed", 0)
        crossover_prob = search_config.get("crossover_prob", 0.9)
        crossover_eta = search_config.get("crossover_eta", 10.0)
        mutation_prob = search_config.get("mutation_prob", 0.02)
        mutation_eta = search_config.get("mutation_eta", 3.0)
        acc_delta = search_config.get("acc_delta", 1)
        ref_acc = search_config.get("ref_acc", -1)
<<<<<<< HEAD
        aspiration_points = search_config.get("aspiration_points", [[0, 0]])
        aspiration_points = np.array(aspiration_points)
        epsilon = search_config.get("epsilon", 0.001)
        weights = search_config.get("weights", None)
        extreme_points_as_ref_points = search_config.get("extreme_points_as_ref_points", False)
=======
>>>>>>> a0393ddd

        return cls(
            num_evals,
            num_constraints,
            population,
            seed,
            crossover_prob,
            crossover_eta,
            mutation_prob,
            mutation_eta,
            acc_delta,
            ref_acc,
<<<<<<< HEAD
            aspiration_points,
            epsilon,
            weights,
            extreme_points_as_ref_points,
=======
>>>>>>> a0393ddd
        )


class BaseSearchAlgorithm:
    """
    Base class for search algorithms. It contains the evaluators used by search approches.
    """

    def __init__(self):
        """
        Initialize BaseSearchAlgorithm class.

        """
        self._use_default_evaluators = True
        self._evaluator_handlers = []
        self._accuracy_evaluator_handler = None
        self._efficiency_evaluator_handler = None
        self._log_dir = None
        self._search_records = []
        self.bad_requests = []
        self.best_config = None
        self.best_vals = None
        self.best_pair_objective = float("inf")
        self._tb = None

    @property
    def search_records(self):
        return self._search_records

    @abstractmethod
    def run(
        self,
        validate_fn: Callable,
        val_loader: DataLoader,
        checkpoint_save_dir: str,
        efficiency_evaluator: Optional[BaseEvaluator] = None,
        ref_acc: Optional[float] = 100,
        tensorboard_writer: Optional["SummaryWriter"] = None,  # noqa: F821
    ) -> Tuple[ElasticityController, SubnetConfig, Tuple[float, ...]]:
        """This method should implement how to run the search algorithm."""

    def search_progression_to_csv(self, filename="search_progression.csv") -> NoReturn:
        """
        Exports search progression to CSV file

        :param filename: path to save the CSV file.
        :return:
        """
        with safe_open(Path(self._log_dir) / filename, "w", encoding="utf8") as progression:
            writer = csv.writer(progression)
            for record in self.search_records:
                writer.writerow(record)


class SearchAlgorithm(BaseSearchAlgorithm):
    def __init__(
        self, model: NNCFNetwork, elasticity_ctrl: ElasticityController, nncf_config: NNCFConfig, verbose=True
    ):
        """
        Initializes search algorithm

        :param model: Super-network
        :param elasticity_ctrl: interface to manage the elasticity of the super-network.
        :param nncf_config: Configuration file.
        :param verbose:
        """
        super().__init__()
        self._model = model
        # Only for experiments to have subnets start with the same set of weights and then perform batchnorm adapt..
        self._ori_model_state_dict = deepcopy(model.state_dict())
        self._elasticity_ctrl = elasticity_ctrl
        search_config = nncf_config.get("bootstrapNAS", {}).get("search", {})
        self.num_obj = None
        self.search_params = SearchParams.from_dict(search_config)
        self._log_dir = nncf_config.get("log_dir", ".")
        self._verbose = verbose
        self._top1_accuracy_validation_fn = None
        self._val_loader = None
<<<<<<< HEAD
        self._algorithm_name = search_config["algorithm"]
        sampling = IntegerRandomSampling()
        if self._algorithm_name == EvolutionaryAlgorithms.NSGA2.value:
            self._algorithm = NSGA2(
                pop_size=self.search_params.population,
                sampling=sampling,
=======
        evo_algo = search_config["algorithm"]
        if evo_algo == EvolutionaryAlgorithms.NSGA2.value:
            self._algorithm = NSGA2(
                pop_size=self.search_params.population,
                sampling=FixIntegerRandomSampling(),
>>>>>>> a0393ddd
                crossover=SBX(
                    prob=self.search_params.crossover_prob,
                    eta=self.search_params.crossover_eta,
                    vtype=float,
                    repair=RoundingRepair(),
                ),
                mutation=PM(
                    prob=self.search_params.mutation_prob,
                    eta=self.search_params.mutation_eta,
                    vtype=float,
                    repair=RoundingRepair(),
                ),
                eliminate_duplicates=True,
                save_history=False,
            )
<<<<<<< HEAD
        elif self._algorithm_name == EvolutionaryAlgorithms.RNSGA2.value:
            self._algorithm = RNSGA2(
                ref_points=self.search_params.aspiration_points,
                pop_size=self.search_params.population,
                epsilon=self.search_params.epsilon,
                normalization="front",
                extreme_points_as_reference_points=self.search_params.extreme_points_as_ref_points,
                sampling=sampling,
                crossover=SBX(
                    prob=self.search_params.crossover_prob,
                    eta=self.search_params.crossover_eta,
                    vtype=float,
                    repair=RoundingRepair(),
                ),
                mutation=PM(
                    prob=self.search_params.mutation_prob,
                    eta=self.search_params.mutation_eta,
                    vtype=float,
                    repair=RoundingRepair(),
                ),
                weights=self.search_params.weights,
                eliminate_duplicates=True,
                save_history=False,
            )
=======
>>>>>>> a0393ddd
        else:
            raise NotImplementedError(f"Search Algorithm {self._algorithm_name} not implemented")
        self._num_vars = 0
        self._vars_lower = 0
        self._vars_upper = []

        self._num_vars, self._vars_upper = self._elasticity_ctrl.multi_elasticity_handler.get_design_vars_info()
        if self._num_vars == 0 or self._vars_lower is None:
            raise RuntimeError("Search space is empty")

        self._result = None
        bn_adapt_params = search_config.get("batchnorm_adaptation", {})
        bn_adapt_algo_kwargs = get_bn_adapt_algo_kwargs(nncf_config, bn_adapt_params)
        self.bn_adaptation = BatchnormAdaptationAlgorithm(**bn_adapt_algo_kwargs) if bn_adapt_algo_kwargs else None

        self._problem = None
        self.checkpoint_save_dir = None
        self.type_var = int

    @property
    def evaluator_handlers(self) -> List[BaseEvaluatorHandler]:
        """
        Gets a list of the evaluators used by the search algorithm.

        :return: List of available evaluators.
        """
        if self._evaluator_handlers:
            return self._evaluator_handlers
        raise RuntimeError("Evaluator handlers haven't been defined")

    @property
    def acc_delta(self) -> float:
        """
        :return: Value allowed to deviate from when selecting a sub-network in the pareto front.
        """
        return self.search_params.acc_delta

    @acc_delta.setter
    def acc_delta(self, val: float) -> NoReturn:
        """
        :param val: value to update the allowed accuracy delta.
        :return:
        """
        val = min(val, 50)
        if val > 5:
            nncf_logger.warning("Accuracy delta was set to a value greater than 5")
        self.search_params.acc_delta = val

    @property
    def vars_lower(self) -> List[float]:
        """
        Gets access to design variables lower bounds.
        :return: lower bounds for design variables
        """
        return self._vars_lower

    @property
    def vars_upper(self) -> List[float]:
        """
        Gets access to design variables upper bounds.
        :return: upper bounds for design variables
        """
        return self._vars_upper

    @property
    def num_vars(self) -> int:
        """
        Number of design variables used by the search algorithm.
        :return:
        """
        return self._num_vars

    @classmethod
    def from_config(cls, model, elasticity_ctrl, nncf_config):
        """
        Construct a search algorithm from a
        :param model: Super-Network
        :param elasticity_ctrl: Interface to manage elasticity of super-network
        :param nncf_config: Dict with configuration for search algorithm
        :return: instance of the search algorithm.
        """
        return cls(model, elasticity_ctrl, nncf_config)

    @classmethod
    def from_checkpoint(
        cls, model: NNCFNetwork, elasticity_ctrl: ElasticityController, bn_adapt_args, resuming_checkpoint_path: str
    ) -> "SearchAlgorithm":
        raise NotImplementedError

    def run(
        self,
        validate_fn: ValFnType,
        val_loader: DataLoaderType,
        checkpoint_save_dir: str,
        efficiency_evaluator: Optional[BaseEvaluator] = None,
        ref_acc: Optional[float] = 100,
        tensorboard_writer: Optional["SummaryWriter"] = None,  # noqa: F821
        evaluator_checkpoint=None,
    ) -> Tuple[ElasticityController, SubnetConfig, Tuple[float, ...]]:
        """
        Runs the search algorithm

        :param validate_fn: Function used to validate the accuracy of the model.
        :param val_loader: Data loader used by the validation function.
        :param checkpoint_save_dir: Path to save checkpoints.
        :param efficiency_evaluator: External efficiency evaluator.
        :param ref_acc: Reference Accuracy for sub-network selection.
        :param tensorboard_writer: Tensorboard writer to log data points.
        :param evaluator_checkpoint:
        :return: Elasticity controller with discovered sub-network, sub-network configuration and
                its performance metrics.
        """
        self._elasticity_ctrl.multi_elasticity_handler.activate_maximum_subnet()
        nncf_logger.info("Searching for optimal subnet.")
        if ref_acc != 100:
            self.search_params.ref_acc = ref_acc
        self._tb = tensorboard_writer
        self.checkpoint_save_dir = checkpoint_save_dir
        self._accuracy_evaluator_handler = AccuracyEvaluatorHandler(
            AccuracyEvaluator(self._model, validate_fn, val_loader), self._elasticity_ctrl
        )
        self._accuracy_evaluator_handler.update_reference_accuracy(self.search_params)
        self.num_obj = 2
        if efficiency_evaluator is not None:
            self._use_default_evaluators = False
            self._efficiency_evaluator_handler = EfficiencyEvaluatorHandler(efficiency_evaluator, self._elasticity_ctrl)
        else:
            self._use_default_evaluators = True

            def get_macs_for_active_subnet() -> float:
                flops, _ = self._elasticity_ctrl.multi_elasticity_handler.count_flops_and_weights_for_active_subnet()
                return flops / 2000000  # MACs

            self._efficiency_evaluator_handler = EfficiencyEvaluatorHandler(
                MACsEvaluator(get_macs_for_active_subnet), self._elasticity_ctrl
            )
        self._evaluator_handlers.append(self._efficiency_evaluator_handler)
        self._evaluator_handlers.append(self._accuracy_evaluator_handler)
        self.maximal_vals = [evaluator_handler.current_value for evaluator_handler in self._evaluator_handlers]

        self._problem = SearchProblem(self)
        self._result = minimize(
            self._problem,
            self._algorithm,
            ("n_gen", int(self.search_params.num_evals / self.search_params.population)),
            seed=self.search_params.seed,
            # save_history=True,
            copy_algorithm=False,
            verbose=self._verbose,
        )

        if self.best_config is not None:
            self._elasticity_ctrl.multi_elasticity_handler.activate_subnet_for_config(self.best_config)
            self._model.load_state_dict(self._ori_model_state_dict)
            if self.bn_adaptation is not None:
                self.bn_adaptation.run(self._model)
            ret_vals = self.best_vals
        else:
            nncf_logger.warning("Couldn't find a subnet that satisfies the requirements. Returning maximum subnet.")
            self._elasticity_ctrl.multi_elasticity_handler.activate_maximum_subnet()
            self._model.load_state_dict(self._ori_model_state_dict)
            if self.bn_adaptation is not None:
                self.bn_adaptation.run(self._model)
            self.best_config = self._elasticity_ctrl.multi_elasticity_handler.get_active_config()
            self.best_vals = [None, None]
            ret_vals = self.maximal_vals

        return self._elasticity_ctrl, self.best_config, [abs(elem) for elem in ret_vals if elem is not None]

    @skip_if_dependency_unavailable(dependencies=["matplotlib.pyplot"])
    def visualize_search_progression(self, filename="search_progression") -> NoReturn:
        """
        Visualizes search progression and saves the resulting figure.

        :param filename:
        :return:
        """
        import matplotlib.pyplot as plt

<<<<<<< HEAD
        plt.figure()
        colormap = plt.cm.get_cmap("viridis")
        col = range(int(self.search_params.num_evals / self.search_params.population))
        for i in range(0, len(self.search_records), self.search_params.population):
            c = [col[int(i / self.search_params.population)]] * len(
                self.search_records[i : i + self.search_params.population]
            )
            plt.scatter(
                [abs(row[2]) for row in self.search_records][i : i + self.search_params.population],
                [abs(row[4]) for row in self.search_records][i : i + self.search_params.population],
                s=9,
                c=c,
                alpha=0.5,
                marker="D",
                cmap=colormap,
            )
        plt.scatter(
            *tuple(abs(ev.input_model_value) for ev in self.evaluator_handlers),
            marker="s",
            s=120,
            color="blue",
            label="Input Model",
            edgecolors="black",
        )
        if None not in self.best_vals:
            plt.scatter(
                *tuple(abs(val) for val in self.best_vals),
                marker="o",
                s=120,
                color="yellow",
                label="BootstrapNAS A",
                edgecolors="black",
                linewidth=2.5,
            )
        if self._algorithm_name == EvolutionaryAlgorithms.RNSGA2.value:
            for point in self._algorithm.survival.ref_points:
                plt.scatter(
                    point[0],
                    point[1],
                    marker="^",
                    color="gray",
                    label="Reference Points",
                    edgecolors="black",
                    linewidth=2.5,
                )
        plt.legend()
        plt.title(f"Search Progression ({self._algorithm_name})")
        plt.xlabel(self.efficiency_evaluator_handler.name)
        plt.ylabel(self.accuracy_evaluator_handler.name)
        plt.savefig(f"{self._log_dir}/{filename}.png")
=======
        with noninteractive_plotting():
            plt.figure()
            colormap = plt.cm.get_cmap("viridis")
            col = range(int(self.search_params.num_evals / self.search_params.population))
            for i in range(0, len(self.search_records), self.search_params.population):
                c = [col[int(i / self.search_params.population)]] * len(
                    self.search_records[i : i + self.search_params.population]
                )
                plt.scatter(
                    [abs(row[2]) for row in self.search_records][i : i + self.search_params.population],
                    [abs(row[4]) for row in self.search_records][i : i + self.search_params.population],
                    s=9,
                    c=c,
                    alpha=0.5,
                    marker="D",
                    cmap=colormap,
                )
            plt.scatter(
                *tuple(abs(ev.input_model_value) for ev in self.evaluator_handlers),
                marker="s",
                s=120,
                color="blue",
                label="Input Model",
                edgecolors="black",
            )
            if None not in self.best_vals:
                plt.scatter(
                    *tuple(abs(val) for val in self.best_vals),
                    marker="o",
                    s=120,
                    color="yellow",
                    label="BootstrapNAS A",
                    edgecolors="black",
                    linewidth=2.5,
                )
            plt.legend()
            plt.title("Search Progression")
            plt.xlabel(self.efficiency_evaluator_handler.name)
            plt.ylabel(self.accuracy_evaluator_handler.name)
            plt.savefig(f"{self._log_dir}/{filename}.png")
>>>>>>> a0393ddd

    def save_evaluators_state(self) -> NoReturn:
        """
        Save state of evaluators used in search.
        :return:
        """
        evaluator_handlers_state = []
        for evaluator_handler in self._evaluator_handlers:
            eval_state = evaluator_handler.evaluator.get_state()
            evaluator_handlers_state.append(eval_state)
        torch.save(evaluator_handlers_state, Path(self.checkpoint_save_dir, "evaluators_state.pth"))

    def evaluators_to_csv(self) -> NoReturn:
        """
        Export evaluators' information used by search algorithm to CSV
        :return:
        """
        for evaluator_handler in self.evaluator_handlers:
            evaluator_handler.export_cache_to_csv(self._log_dir)

    @property
    def efficiency_evaluator_handler(self):
        return self._efficiency_evaluator_handler

    @property
    def accuracy_evaluator_handler(self):
        return self._accuracy_evaluator_handler


class SearchProblem(Problem):
    """
    Pymoo problem with design variables and evaluation methods.
    """

    def __init__(self, search: SearchAlgorithm):
        """
        Initializes search problem

        :param search: search algorithm.
        """
        super().__init__(
            n_var=search.num_vars,
            n_obj=search.num_obj,
            n_constr=search.search_params.num_constraints,
            xl=search.vars_lower,
            xu=search.vars_upper,
            type_var=search.type_var,
        )
        self._search = search
        self._search_records = search.search_records
        self._elasticity_handler = self._search._elasticity_ctrl.multi_elasticity_handler
        self._dims_enabled = self._elasticity_handler.get_available_elasticity_dims()
        self._iter = 0
        self._evaluator_handlers = search.evaluator_handlers
        self._accuracy_evaluator_handler = search.accuracy_evaluator_handler
        self._efficiency_evaluator_handler = search.efficiency_evaluator_handler
        self._model = search._model
        self._ori_model_state_dict = search._ori_model_state_dict
        self._lower_bound_acc = search.search_params.ref_acc - search.acc_delta

    def _evaluate(self, x: List[float], out: Dict[str, Any], *args, **kargs) -> NoReturn:
        """
        Evaluates a population of sub-networks.

        :param x: set of sub-networks to evaluate.
        :param out: measurements obtained by evaluating sub-networks.
        :param args:
        :param kargs:
        :return:
        """
        evaluators_arr = [[] for i in range(len(self._search.evaluator_handlers))]

        for _, x_i in enumerate(x):
            sample = self._elasticity_handler.get_config_from_pymoo(x_i)
            self._elasticity_handler.activate_subnet_for_config(sample)
            if sample != self._elasticity_handler.get_active_config():
                nncf_logger.debug("Requested configuration was invalid")
                nncf_logger.debug(f"Requested: {sample}")
                nncf_logger.debug(f"Provided: {self._elasticity_handler.get_active_config()}")
                self._search.bad_requests.append((sample, self._elasticity_handler.get_active_config()))

            result = [sample]

            eval_idx = 0
            bn_adaption_executed = False
            for evaluator_handler in self._evaluator_handlers:
                in_cache, value = evaluator_handler.retrieve_from_cache(tuple(x_i))
                if not in_cache:
                    if not bn_adaption_executed and self._search.bn_adaptation is not None:
                        self._model.load_state_dict(self._ori_model_state_dict)
                        self._search.bn_adaptation.run(self._model)
                        bn_adaption_executed = True
                    value = evaluator_handler.evaluate_and_add_to_cache_from_pymoo(tuple(x_i))
                evaluators_arr[eval_idx].append(value)
                eval_idx += 1

                result.append(evaluator_handler.name)
                result.append(value)

            self._save_checkpoint_best_subnetwork(sample)
            self._search_records.append(result)

        self._iter += 1
        out["F"] = np.column_stack(list(evaluators_arr))

    def _save_checkpoint_best_subnetwork(self, config: SubnetConfig) -> NoReturn:
        """
        Saves information of current best sub-network discovered by the search algorithm.

        :param config: Best sub-network configuration
        :return:
        """
        acc_within_tolerance = self._accuracy_evaluator_handler.current_value
        pair_objective = self._efficiency_evaluator_handler.current_value
        if acc_within_tolerance < (self._lower_bound_acc * -1.0):
            if pair_objective < self._search.best_pair_objective:
                self._search.best_pair_objective = pair_objective
                self._search.best_config = config
                self._search.best_vals = [
                    evaluator_handler.current_value for evaluator_handler in self._evaluator_handlers
                ]
                checkpoint_path = Path(self._search.checkpoint_save_dir, "subnetwork_best.pth")
                checkpoint = {
                    "best_acc1": acc_within_tolerance * -1.0,
                    "best_efficiency": pair_objective,
                    "subnet_config": config,
                }
                torch.save(checkpoint, checkpoint_path)<|MERGE_RESOLUTION|>--- conflicted
+++ resolved
@@ -26,10 +26,7 @@
 from pymoo.operators.sampling.rnd import IntegerRandomSampling
 from pymoo.optimize import minimize
 from torch.utils.data.dataloader import DataLoader
-<<<<<<< HEAD
 from torch.utils.tensorboard import SummaryWriter
-=======
->>>>>>> a0393ddd
 
 from nncf import NNCFConfig
 from nncf.common.initialization.batchnorm_adaptation import BatchnormAdaptationAlgorithm
@@ -51,8 +48,6 @@
 DataLoaderType = TypeVar("DataLoaderType")
 TModel = TypeVar("TModel")
 ValFnType = Callable[[TModel, DataLoaderType], float]
-<<<<<<< HEAD
-=======
 
 
 class FixIntegerRandomSampling(IntegerRandomSampling):
@@ -63,15 +58,11 @@
     def _do(self, problem, n_samples, **kwargs):
         n, (xl, xu) = problem.n_var, problem.bounds()
         return np.column_stack([np.random.randint(xl[k], xu[k] + 1, size=(n_samples)) for k in range(n)])
->>>>>>> a0393ddd
 
 
 class EvolutionaryAlgorithms(Enum):
     NSGA2 = "NSGA2"
-<<<<<<< HEAD
     RNSGA2 = "RNSGA2"
-=======
->>>>>>> a0393ddd
 
 
 class SearchParams:
@@ -91,13 +82,10 @@
         mutation_eta: float,
         acc_delta: float,
         ref_acc: float,
-<<<<<<< HEAD
         aspiration_points: np.ndarray,
         epsilon: float,
         weights: np.ndarray,
         extreme_points_as_ref_points: bool,
-=======
->>>>>>> a0393ddd
     ):
         """
         Initializes storage class for search parameters.
@@ -152,14 +140,11 @@
         mutation_eta = search_config.get("mutation_eta", 3.0)
         acc_delta = search_config.get("acc_delta", 1)
         ref_acc = search_config.get("ref_acc", -1)
-<<<<<<< HEAD
         aspiration_points = search_config.get("aspiration_points", [[0, 0]])
         aspiration_points = np.array(aspiration_points)
         epsilon = search_config.get("epsilon", 0.001)
         weights = search_config.get("weights", None)
         extreme_points_as_ref_points = search_config.get("extreme_points_as_ref_points", False)
-=======
->>>>>>> a0393ddd
 
         return cls(
             num_evals,
@@ -172,13 +157,10 @@
             mutation_eta,
             acc_delta,
             ref_acc,
-<<<<<<< HEAD
             aspiration_points,
             epsilon,
             weights,
             extreme_points_as_ref_points,
-=======
->>>>>>> a0393ddd
         )
 
 
@@ -257,20 +239,12 @@
         self._verbose = verbose
         self._top1_accuracy_validation_fn = None
         self._val_loader = None
-<<<<<<< HEAD
         self._algorithm_name = search_config["algorithm"]
-        sampling = IntegerRandomSampling()
+        sampling = FixIntegerRandomSampling()
         if self._algorithm_name == EvolutionaryAlgorithms.NSGA2.value:
             self._algorithm = NSGA2(
                 pop_size=self.search_params.population,
                 sampling=sampling,
-=======
-        evo_algo = search_config["algorithm"]
-        if evo_algo == EvolutionaryAlgorithms.NSGA2.value:
-            self._algorithm = NSGA2(
-                pop_size=self.search_params.population,
-                sampling=FixIntegerRandomSampling(),
->>>>>>> a0393ddd
                 crossover=SBX(
                     prob=self.search_params.crossover_prob,
                     eta=self.search_params.crossover_eta,
@@ -286,7 +260,6 @@
                 eliminate_duplicates=True,
                 save_history=False,
             )
-<<<<<<< HEAD
         elif self._algorithm_name == EvolutionaryAlgorithms.RNSGA2.value:
             self._algorithm = RNSGA2(
                 ref_points=self.search_params.aspiration_points,
@@ -311,8 +284,6 @@
                 eliminate_duplicates=True,
                 save_history=False,
             )
-=======
->>>>>>> a0393ddd
         else:
             raise NotImplementedError(f"Search Algorithm {self._algorithm_name} not implemented")
         self._num_vars = 0
@@ -492,69 +463,17 @@
         """
         import matplotlib.pyplot as plt
 
-<<<<<<< HEAD
-        plt.figure()
-        colormap = plt.cm.get_cmap("viridis")
-        col = range(int(self.search_params.num_evals / self.search_params.population))
-        for i in range(0, len(self.search_records), self.search_params.population):
-            c = [col[int(i / self.search_params.population)]] * len(
-                self.search_records[i : i + self.search_params.population]
-            )
-            plt.scatter(
-                [abs(row[2]) for row in self.search_records][i : i + self.search_params.population],
-                [abs(row[4]) for row in self.search_records][i : i + self.search_params.population],
-                s=9,
-                c=c,
-                alpha=0.5,
-                marker="D",
-                cmap=colormap,
-            )
-        plt.scatter(
-            *tuple(abs(ev.input_model_value) for ev in self.evaluator_handlers),
-            marker="s",
-            s=120,
-            color="blue",
-            label="Input Model",
-            edgecolors="black",
-        )
-        if None not in self.best_vals:
-            plt.scatter(
-                *tuple(abs(val) for val in self.best_vals),
-                marker="o",
-                s=120,
-                color="yellow",
-                label="BootstrapNAS A",
-                edgecolors="black",
-                linewidth=2.5,
-            )
-        if self._algorithm_name == EvolutionaryAlgorithms.RNSGA2.value:
-            for point in self._algorithm.survival.ref_points:
-                plt.scatter(
-                    point[0],
-                    point[1],
-                    marker="^",
-                    color="gray",
-                    label="Reference Points",
-                    edgecolors="black",
-                    linewidth=2.5,
-                )
-        plt.legend()
-        plt.title(f"Search Progression ({self._algorithm_name})")
-        plt.xlabel(self.efficiency_evaluator_handler.name)
-        plt.ylabel(self.accuracy_evaluator_handler.name)
-        plt.savefig(f"{self._log_dir}/{filename}.png")
-=======
         with noninteractive_plotting():
             plt.figure()
             colormap = plt.cm.get_cmap("viridis")
             col = range(int(self.search_params.num_evals / self.search_params.population))
             for i in range(0, len(self.search_records), self.search_params.population):
                 c = [col[int(i / self.search_params.population)]] * len(
-                    self.search_records[i : i + self.search_params.population]
+                    self.search_records[i: i + self.search_params.population]
                 )
                 plt.scatter(
-                    [abs(row[2]) for row in self.search_records][i : i + self.search_params.population],
-                    [abs(row[4]) for row in self.search_records][i : i + self.search_params.population],
+                    [abs(row[2]) for row in self.search_records][i: i + self.search_params.population],
+                    [abs(row[4]) for row in self.search_records][i: i + self.search_params.population],
                     s=9,
                     c=c,
                     alpha=0.5,
@@ -579,12 +498,22 @@
                     edgecolors="black",
                     linewidth=2.5,
                 )
+            if self._algorithm_name == EvolutionaryAlgorithms.RNSGA2.value:
+                for point in self._algorithm.survival.ref_points:
+                    plt.scatter(
+                        point[0],
+                        point[1],
+                        marker="^",
+                        color="gray",
+                        label="Reference Points",
+                        edgecolors="black",
+                        linewidth=2.5,
+                    )
             plt.legend()
-            plt.title("Search Progression")
+            plt.title(f"Search Progression ({self._algorithm_name})")
             plt.xlabel(self.efficiency_evaluator_handler.name)
             plt.ylabel(self.accuracy_evaluator_handler.name)
             plt.savefig(f"{self._log_dir}/{filename}.png")
->>>>>>> a0393ddd
 
     def save_evaluators_state(self) -> NoReturn:
         """
