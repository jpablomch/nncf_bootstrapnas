# Copyright (c) 2024 Intel Corporation
# Licensed under the Apache License, Version 2.0 (the "License");
# you may not use this file except in compliance with the License.
# You may obtain a copy of the License at
#      http://www.apache.org/licenses/LICENSE-2.0
# Unless required by applicable law or agreed to in writing, software
# distributed under the License is distributed on an "AS IS" BASIS,
# WITHOUT WARRANTIES OR CONDITIONS OF ANY KIND, either express or implied.
# See the License for the specific language governing permissions and
# limitations under the License.

from typing import Dict, List, Optional, Tuple

import numpy as np

from nncf.common.graph.transformations.commands import Command
from nncf.common.graph.transformations.commands import TargetPoint
from nncf.common.graph.transformations.commands import TargetType
from nncf.common.graph.transformations.commands import TransformationCommand
from nncf.common.graph.transformations.commands import TransformationType
from nncf.onnx.quantization.quantizer_parameters import ONNXQuantizerLayerParameters


class ONNXTargetPoint(TargetPoint):
    def __init__(self, target_type: TargetType, target_node_name: str, port_id: Optional[int] = None):
        """
        Constructor.

        :param target_type: Target type of the target point.
        :param target_node_name: ONNX node name.
        :param port_id: Number of port id in case target_type is
            TargetType.PRE_LAYER_OPERATION or TargetType.POST_LAYER_OPERATION.
        """
        super().__init__(target_type)
        self.target_node_name = target_node_name
        self.port_id = port_id

    def __eq__(self, other: "ONNXTargetPoint") -> bool:
        return (
            isinstance(other, ONNXTargetPoint)
            and self.type == other.type
            and self.target_node_name == other.target_node_name
            and self.port_id == other.port_id
        )

    def __hash__(self) -> int:
        return hash((self.target_node_name, self.port_id, self._target_type))


class ONNXInsertionCommand(TransformationCommand):
    def __init__(self, target_point: ONNXTargetPoint, input_edges_mapping: Dict[str, Tuple[str, int]]):
        super().__init__(TransformationType.INSERT, target_point)
        # Insertion command could be applied to NNCF input nodes, e.g.
        # quantizers will be tied with POST OP of NNCF input nodes.
        # To get the ONNX edge to apply a command,
        # need to keep the mapping NNCF input nodes to the following ONNX nodes.
        self.input_edges_mapping = input_edges_mapping


class ONNXQuantizerInsertionCommand(ONNXInsertionCommand):
    def __init__(
        self,
        target_point: ONNXTargetPoint,
        nncf_input_node_next_onnx_nodes: Dict[str, List[str]],
        quantizer_parameters: ONNXQuantizerLayerParameters,
    ):
        super().__init__(target_point, nncf_input_node_next_onnx_nodes)
        self.quantizer_parameters = quantizer_parameters


class ONNXOutputInsertionCommand(ONNXInsertionCommand):
    pass


class ONNXInitializerUpdateCommand(TransformationCommand):
    """
    Update initializer in the value.
    """

    def __init__(self, target_point: ONNXTargetPoint, new_value: np.ndarray):
        """
        :param target_point: Target point.
        :param new_value: New value for initializer.
        """
        super().__init__(TransformationType.CHANGE, target_point)
<<<<<<< HEAD
        self.bias_value = bias_value
=======
        self.new_value = new_value
>>>>>>> 59a6a401


class ONNXModelExtractionCommand(Command):
    """
    Extracts sub-graph based on the sub-model input and output names.
    """

    def __init__(self, input_ids: List[Tuple[str, int]], output_ids: List[Tuple[str, int]]):
        """
        :param input_ids: List of the input IDs: pairs of node names and correspondent input port ids.
            Each pair denotes the sub-graph beginning.
        :param output_ids: List of the output IDs: pairs of node names and correspondent output port ids.
            Each pair denotes the sub-graph ending.
        """
        super().__init__(TransformationType.EXTRACT)
        self.input_ids = input_ids
        self.output_ids = output_ids


class ONNXQDQNodeRemovingCommand(TransformationCommand):
    """
    Removes Quantizer or Dequantizer nodes from the model.
    """

    def __init__(self, target_point: ONNXTargetPoint):
        """
        :param target_point: The TargetPoint instance for the layer that contains information for removing.
        """
        super().__init__(TransformationType.REMOVE, target_point)<|MERGE_RESOLUTION|>--- conflicted
+++ resolved
@@ -83,11 +83,7 @@
         :param new_value: New value for initializer.
         """
         super().__init__(TransformationType.CHANGE, target_point)
-<<<<<<< HEAD
-        self.bias_value = bias_value
-=======
         self.new_value = new_value
->>>>>>> 59a6a401
 
 
 class ONNXModelExtractionCommand(Command):
