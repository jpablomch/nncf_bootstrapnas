# Copyright (c) 2024 Intel Corporation
# Licensed under the Apache License, Version 2.0 (the "License");
# you may not use this file except in compliance with the License.
# You may obtain a copy of the License at
#      http://www.apache.org/licenses/LICENSE-2.0
# Unless required by applicable law or agreed to in writing, software
# distributed under the License is distributed on an "AS IS" BASIS,
# WITHOUT WARRANTIES OR CONDITIONS OF ANY KIND, either express or implied.
# See the License for the specific language governing permissions and
# limitations under the License.

from copy import deepcopy
from typing import Any, Callable, Iterable, List, Optional, Tuple, TypeVar, Union

import openvino.runtime as ov
from openvino._offline_transformations import compress_quantize_weights_transformation

from nncf.common.factory import NNCFGraphFactory
from nncf.common.logging import nncf_logger
from nncf.common.quantization.structs import QuantizationPreset
from nncf.data import Dataset
from nncf.openvino.graph.model_utils import remove_friendly_name_duplicates
from nncf.openvino.graph.nncf_graph_builder import GraphConverter
from nncf.openvino.graph.node_utils import get_number_if_op
from nncf.openvino.quantization.backend_parameters import BackendParameters
from nncf.openvino.quantization.backend_parameters import is_weight_compression_needed
from nncf.openvino.quantization.quantize_ifmodel import apply_algorithm_if_bodies
from nncf.openvino.rt_info import dump_parameters
<<<<<<< HEAD
from nncf.parameters import DropType
from nncf.parameters import ModelType
from nncf.parameters import QuantizationMode
=======
from nncf.parameters import CompressWeightsMode
from nncf.parameters import DropType
from nncf.parameters import ModelType
from nncf.parameters import QuantizationMode
from nncf.parameters import SensitivityMetric
>>>>>>> 59a6a401
from nncf.parameters import TargetDevice
from nncf.quantization.advanced_parameters import AdvancedAccuracyRestorerParameters
from nncf.quantization.advanced_parameters import AdvancedQuantizationParameters
from nncf.quantization.advanced_parameters import convert_to_dict_recursively
from nncf.quantization.algorithms.accuracy_control.algorithm import QuantizationAccuracyRestorer
from nncf.quantization.algorithms.accuracy_control.algorithm import calculate_accuracy_drop
from nncf.quantization.algorithms.accuracy_control.evaluator import Evaluator
from nncf.quantization.algorithms.post_training.algorithm import PostTrainingQuantization
from nncf.quantization.algorithms.weight_compression.algorithm import WeightCompression
from nncf.quantization.quantize_model import quantize_with_tune_hyperparams
from nncf.quantization.telemetry_extractors import CompressionStartedWithQuantizeApi
from nncf.scopes import IgnoredScope
from nncf.telemetry.decorator import tracked_function
from nncf.telemetry.events import NNCF_OV_CATEGORY

TTensor = TypeVar("TTensor")


@tracked_function(NNCF_OV_CATEGORY, [CompressionStartedWithQuantizeApi(), "target_device", "preset"])
def native_quantize_if_op_impl(
    model: ov.Model,
    calibration_dataset: Dataset,
    mode: Optional[QuantizationMode] = None,
    preset: Optional[QuantizationPreset] = None,
    target_device: TargetDevice = TargetDevice.ANY,
    subset_size: int = 300,
    fast_bias_correction: bool = True,
    model_type: Optional[ModelType] = None,
    ignored_scope: Optional[IgnoredScope] = None,
    advanced_parameters: Optional[AdvancedQuantizationParameters] = None,
) -> ov.Model:
    """
    Implementation of the `quantize()` method for the OpenVINO backend via the OpenVINO Runtime API.
    """
    if not fast_bias_correction:
        raise NotImplementedError(
            "The BiasCorrection algorithm is not supported for OpenVINO models with If operation."
        )
    quantization_algorithm = PostTrainingQuantization(
        mode=mode,
        preset=preset,
        target_device=target_device,
        subset_size=subset_size,
        fast_bias_correction=fast_bias_correction,
        model_type=model_type,
        ignored_scope=ignored_scope,
        advanced_parameters=advanced_parameters,
    )

    graph = GraphConverter.create_nncf_graph(model)
    if_ops_number = get_number_if_op(model)
    all_models_number = if_ops_number * 2 + 1
    nncf_logger.info(
        f"The model consists of {if_ops_number} If node(-s) with then and else bodies. \
            Main model and all If bodies will be quantized recursively."
    )
    quantized_model, _ = apply_algorithm_if_bodies(
        quantization_algorithm, model, graph, calibration_dataset, subset_size, 1, all_models_number
    )

    if is_weight_compression_needed(advanced_parameters):
        compress_quantize_weights_transformation(quantized_model)

    dump_parameters(
        quantized_model,
        {
            "preset": preset,
            "target_device": target_device.value,
            "subset_size": subset_size,
            "fast_bias_correction": fast_bias_correction,
            "model_type": model_type,
            "ignored_scope": ignored_scope,
            "advanced_parameters": convert_to_dict_recursively(advanced_parameters),
        },
    )
    return quantized_model


@tracked_function(NNCF_OV_CATEGORY, [CompressionStartedWithQuantizeApi(), "target_device", "preset"])
def native_quantize_impl(
    model: ov.Model,
    calibration_dataset: Dataset,
    mode: Optional[QuantizationMode] = None,
    preset: Optional[QuantizationPreset] = None,
    target_device: TargetDevice = TargetDevice.ANY,
    subset_size: int = 300,
    fast_bias_correction: bool = True,
    model_type: Optional[ModelType] = None,
    ignored_scope: Optional[IgnoredScope] = None,
    advanced_parameters: Optional[AdvancedQuantizationParameters] = None,
) -> ov.Model:
    """
    Implementation of the `quantize()` method for the OpenVINO backend via the OpenVINO Runtime API.
    """
    quantization_algorithm = PostTrainingQuantization(
        mode=mode,
        preset=preset,
        target_device=target_device,
        subset_size=subset_size,
        fast_bias_correction=fast_bias_correction,
        model_type=model_type,
        ignored_scope=ignored_scope,
        advanced_parameters=advanced_parameters,
    )

    graph = GraphConverter.create_nncf_graph(model)
    quantized_model = quantization_algorithm.apply(model, graph, dataset=calibration_dataset)

    if is_weight_compression_needed(advanced_parameters):
        compress_quantize_weights_transformation(quantized_model)

    dump_parameters(
        quantized_model,
        {
            "preset": preset,
            "target_device": target_device.value,
            "subset_size": subset_size,
            "fast_bias_correction": fast_bias_correction,
            "model_type": model_type,
            "ignored_scope": ignored_scope,
            "advanced_parameters": convert_to_dict_recursively(advanced_parameters),
        },
    )
    return quantized_model


@tracked_function(
    NNCF_OV_CATEGORY, [CompressionStartedWithQuantizeApi(), "target_device", "preset", "max_drop", "drop_type"]
)
def native_quantize_with_accuracy_control_impl(
    model: ov.Model,
    calibration_dataset: Dataset,
    validation_dataset: Dataset,
    validation_fn: Callable[[Any, Iterable[Any]], Tuple[float, Union[None, List[float], List[List[TTensor]]]]],
    max_drop: float = 0.01,
    drop_type: DropType = DropType.ABSOLUTE,
    preset: Optional[QuantizationPreset] = None,
    target_device: TargetDevice = TargetDevice.ANY,
    subset_size: int = 300,
    fast_bias_correction: bool = True,
    model_type: Optional[ModelType] = None,
    ignored_scope: Optional[IgnoredScope] = None,
    advanced_quantization_parameters: Optional[AdvancedQuantizationParameters] = None,
    advanced_accuracy_restorer_parameters: Optional[AdvancedAccuracyRestorerParameters] = None,
) -> ov.Model:
    """
    Implementation of the `quantize_with_accuracy_control()` method for the OpenVINO backend via the
    OpenVINO Runtime API.
    """
    if advanced_accuracy_restorer_parameters is None:
        advanced_accuracy_restorer_parameters = AdvancedAccuracyRestorerParameters()

    compress_weights = is_weight_compression_needed(advanced_quantization_parameters)

    if advanced_quantization_parameters is None:
        copied_parameters = AdvancedQuantizationParameters()
    else:
        copied_parameters = deepcopy(advanced_quantization_parameters)
    copied_parameters.backend_params[BackendParameters.COMPRESS_WEIGHTS] = False

    quantized_model = quantize_impl(
        model=model,
        calibration_dataset=calibration_dataset,
        preset=preset,
        target_device=target_device,
        subset_size=subset_size,
        fast_bias_correction=fast_bias_correction,
        model_type=model_type,
        ignored_scope=ignored_scope,
        advanced_parameters=copied_parameters,
    )

    if advanced_accuracy_restorer_parameters.intermediate_model_dir:
        quantized_model_path = f"{advanced_accuracy_restorer_parameters.intermediate_model_dir}/intermediate_model.xml"
        ov.serialize(quantized_model, quantized_model_path)

    evaluator = Evaluator(validation_fn)
    evaluator.enable_iteration_count()
    initial_metric_results = evaluator.collect_metric_results(model, validation_dataset, model_name="initial")
    validation_dataset_size = evaluator.num_passed_iterations
    evaluator.disable_iteration_count()

    quantized_metric_results = evaluator.collect_metric_results(
        quantized_model, validation_dataset, model_name="quantized"
    )

    should_terminate, accuracy_drop = calculate_accuracy_drop(
        initial_metric_results.metric_value, quantized_metric_results.metric_value, max_drop, drop_type
    )

    nncf_logger.info(f"Accuracy drop: {accuracy_drop} ({drop_type})")

    # TODO(andrey-churkin): Collect statistics only once
    if advanced_accuracy_restorer_parameters.tune_hyperparams and not should_terminate:
        model = remove_friendly_name_duplicates(model)
        tuned_quantized_model = quantize_with_tune_hyperparams(
            model,
            calibration_dataset,
            validation_dataset,
            validation_fn,
            initial_metric_results,
            quantized_metric_results,
            subset_size,
            preset,
            target_device,
            subset_size,
            fast_bias_correction,
            model_type,
            ignored_scope,
            copied_parameters,
        )
        tuned_quantized_metric_results = evaluator.collect_metric_results(
            tuned_quantized_model, validation_dataset, model_name="tuned"
        )
        should_terminate, tuned_accuracy_drop = calculate_accuracy_drop(
            initial_metric_results.metric_value, tuned_quantized_metric_results.metric_value, max_drop, drop_type
        )

        nncf_logger.info(f"Accuracy drop (tuned): {tuned_accuracy_drop} ({drop_type})")

        if should_terminate or tuned_accuracy_drop < accuracy_drop:
            quantized_model = tuned_quantized_model
            quantized_metric_results = tuned_quantized_metric_results

    if not should_terminate:
        ranking_subset_size = subset_size
        if advanced_accuracy_restorer_parameters.ranking_subset_size is not None:
            ranking_subset_size = advanced_accuracy_restorer_parameters.ranking_subset_size

        accuracy_restorer = QuantizationAccuracyRestorer(
            ranking_subset_size,
            advanced_accuracy_restorer_parameters.max_num_iterations,
            max_drop,
            drop_type,
            advanced_accuracy_restorer_parameters.num_ranking_workers,
            advanced_accuracy_restorer_parameters.restore_mode,
        )
        quantized_model = accuracy_restorer.apply(
            model,
            initial_metric_results,
            quantized_model,
            quantized_metric_results,
            validation_dataset,
            validation_dataset_size,
            evaluator,
        )

    if compress_weights:
        compress_quantize_weights_transformation(quantized_model)

    dump_parameters(
        quantized_model,
        {
            "preset": preset,
            "target_device": target_device.value,
            "subset_size": subset_size,
            "fast_bias_correction": fast_bias_correction,
            "model_type": model_type,
            "ignored_scope": ignored_scope,
            "max_drop": max_drop,
            "drop_type": drop_type.value,
            "advanced_quantization_parameters": convert_to_dict_recursively(advanced_quantization_parameters),
            "advanced_accuracy_restorer_parameters": convert_to_dict_recursively(advanced_accuracy_restorer_parameters),
        },
    )
    return quantized_model


def quantize_impl(
    model: ov.Model,
    calibration_dataset: Dataset,
    mode: Optional[QuantizationMode] = None,
    preset: Optional[QuantizationPreset] = None,
    target_device: TargetDevice = TargetDevice.ANY,
    subset_size: int = 300,
    fast_bias_correction: bool = True,
    model_type: Optional[ModelType] = None,
    ignored_scope: Optional[IgnoredScope] = None,
    advanced_parameters: Optional[AdvancedQuantizationParameters] = None,
) -> ov.Model:
    """
    Implementation of the `quantize()` method for the OpenVINO backend.
    """
<<<<<<< HEAD
=======
    model = remove_friendly_name_duplicates(model)

>>>>>>> 59a6a401
    quantize_fn = native_quantize_impl
    if get_number_if_op(model) > 0:
        quantize_fn = native_quantize_if_op_impl

    return quantize_fn(
        model=model,
        calibration_dataset=calibration_dataset,
        mode=mode,
        preset=preset,
        target_device=target_device,
        subset_size=subset_size,
        fast_bias_correction=fast_bias_correction,
        model_type=model_type,
        ignored_scope=ignored_scope,
        advanced_parameters=advanced_parameters,
    )


def wrap_validation_fn(validation_fn):
    """
    Wraps validation function to support case when it only returns metric value.

    :param validation_fn: Validation function to wrap.
    :return: Wrapped validation function.
    """

    def wrapper(*args, **kwargs):
        retval = validation_fn(*args, **kwargs)
        if isinstance(retval, tuple):
            return retval
        return retval, None

    return wrapper


def quantize_with_accuracy_control_impl(
    model: ov.Model,
    calibration_dataset: Dataset,
    validation_dataset: Dataset,
    validation_fn: Callable[[Any, Iterable[Any]], float],
    max_drop: float = 0.01,
    drop_type: DropType = DropType.ABSOLUTE,
    preset: Optional[QuantizationPreset] = None,
    target_device: TargetDevice = TargetDevice.ANY,
    subset_size: int = 300,
    fast_bias_correction: bool = True,
    model_type: Optional[ModelType] = None,
    ignored_scope: Optional[IgnoredScope] = None,
    advanced_quantization_parameters: Optional[AdvancedQuantizationParameters] = None,
    advanced_accuracy_restorer_parameters: Optional[AdvancedAccuracyRestorerParameters] = None,
) -> ov.Model:
    """
    Implementation of the `quantize_with_accuracy_control()` method for the OpenVINO backend.
    """
<<<<<<< HEAD
=======

>>>>>>> 59a6a401
    quantize_with_accuracy_control_fn = native_quantize_with_accuracy_control_impl

    val_func = wrap_validation_fn(validation_fn)

    return quantize_with_accuracy_control_fn(
        model,
        calibration_dataset,
        validation_dataset,
        val_func,
        max_drop,
        drop_type,
        preset,
        target_device,
        subset_size,
        fast_bias_correction,
        model_type,
        ignored_scope,
        advanced_quantization_parameters,
        advanced_accuracy_restorer_parameters,
    )


def compress_weights_impl(
    model: ov.Model,
    dataset: Dataset,
    mode: CompressWeightsMode,
    ratio: float,
    group_size: int,
    ignored_scope: IgnoredScope,
    all_layers: bool,
    sensitivity_metric: SensitivityMetric,
    awq: bool,
    subset_size: int,
) -> ov.Model:
    """
    Implementation of the `compress_weights()` method for the OpenVINO backend.
    """

    model = remove_friendly_name_duplicates(model)
    compression_algorithm = WeightCompression(
        mode, ratio, group_size, ignored_scope, all_layers, sensitivity_metric, awq, subset_size
    )
    graph = NNCFGraphFactory.create(model)
    return compression_algorithm.apply(model, graph, dataset=dataset)<|MERGE_RESOLUTION|>--- conflicted
+++ resolved
@@ -26,17 +26,11 @@
 from nncf.openvino.quantization.backend_parameters import is_weight_compression_needed
 from nncf.openvino.quantization.quantize_ifmodel import apply_algorithm_if_bodies
 from nncf.openvino.rt_info import dump_parameters
-<<<<<<< HEAD
-from nncf.parameters import DropType
-from nncf.parameters import ModelType
-from nncf.parameters import QuantizationMode
-=======
 from nncf.parameters import CompressWeightsMode
 from nncf.parameters import DropType
 from nncf.parameters import ModelType
 from nncf.parameters import QuantizationMode
 from nncf.parameters import SensitivityMetric
->>>>>>> 59a6a401
 from nncf.parameters import TargetDevice
 from nncf.quantization.advanced_parameters import AdvancedAccuracyRestorerParameters
 from nncf.quantization.advanced_parameters import AdvancedQuantizationParameters
@@ -320,11 +314,8 @@
     """
     Implementation of the `quantize()` method for the OpenVINO backend.
     """
-<<<<<<< HEAD
-=======
     model = remove_friendly_name_duplicates(model)
 
->>>>>>> 59a6a401
     quantize_fn = native_quantize_impl
     if get_number_if_op(model) > 0:
         quantize_fn = native_quantize_if_op_impl
@@ -379,10 +370,7 @@
     """
     Implementation of the `quantize_with_accuracy_control()` method for the OpenVINO backend.
     """
-<<<<<<< HEAD
-=======
-
->>>>>>> 59a6a401
+
     quantize_with_accuracy_control_fn = native_quantize_with_accuracy_control_impl
 
     val_func = wrap_validation_fn(validation_fn)
