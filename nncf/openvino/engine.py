--- conflicted
+++ resolved
@@ -29,16 +29,9 @@
     to infer the compiled model.
     """
 
-<<<<<<< HEAD
-    def __init__(self, model: ov.CompiledModel):
-        self.compiled_model = model
-        self.infer_request = model.create_infer_request()
-        self.reset_state = hasattr(self.infer_request, "reset_state")
-=======
     def __init__(self, compiled_model: ov.CompiledModel, stateful: bool):
         self.infer_request = compiled_model.create_infer_request()
         self.reset_state = stateful and hasattr(self.infer_request, "reset_state")
->>>>>>> 59a6a401
         self.input_tensor_names = set()
         self.number_of_inputs = len(compiled_model.inputs)
         for model_input in compiled_model.inputs:
